--- conflicted
+++ resolved
@@ -447,14 +447,6 @@
 	return nil
 }
 
-<<<<<<< HEAD
-// Utils for test to check currentRound value
-func (x *XDPoS_v2) GetProperties() (utils.Round, *utils.QuorumCert, *utils.QuorumCert) {
-	x.lock.Lock()
-	defer x.lock.Unlock()
-	return x.currentRound, x.lockQuorumCert, x.highestQuorumCert
-}
-
 // Utils for test to get current Pool size
 func (x *XDPoS_v2) GetVotePoolSize(vote *utils.Vote) int {
 	return x.votePool.Size(vote)
@@ -465,8 +457,6 @@
 	return x.timeoutPool.Size(timeout)
 }
 
-=======
->>>>>>> 0ddd6a95
 /*
 	SyncInfo workflow
 */
