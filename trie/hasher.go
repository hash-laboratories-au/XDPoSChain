// Copyright 2016 The go-ethereum Authors
// This file is part of the go-ethereum library.
//
// The go-ethereum library is free software: you can redistribute it and/or modify
// it under the terms of the GNU Lesser General Public License as published by
// the Free Software Foundation, either version 3 of the License, or
// (at your option) any later version.
//
// The go-ethereum library is distributed in the hope that it will be useful,
// but WITHOUT ANY WARRANTY; without even the implied warranty of
// MERCHANTABILITY or FITNESS FOR A PARTICULAR PURPOSE. See the
// GNU Lesser General Public License for more details.
//
// You should have received a copy of the GNU Lesser General Public License
// along with the go-ethereum library. If not, see <http://www.gnu.org/licenses/>.

package trie

import (
	"hash"
	"sync"

	"github.com/ethereum/go-ethereum/common"
	"github.com/ethereum/go-ethereum/crypto/sha3"
	"github.com/ethereum/go-ethereum/rlp"
)

type hasher struct {
	tmp        sliceBuffer
	sha        keccakState
	cachegen   uint16
	cachelimit uint16
	onleaf     LeafCallback
}

// keccakState wraps sha3.state. In addition to the usual hash methods, it also supports
// Read to get a variable amount of data from the hash state. Read is faster than Sum
// because it doesn't copy the internal state, but also modifies the internal state.
type keccakState interface {
	hash.Hash
	Read([]byte) (int, error)
}

type sliceBuffer []byte

func (b *sliceBuffer) Write(data []byte) (n int, err error) {
	*b = append(*b, data...)
	return len(data), nil
}

func (b *sliceBuffer) Reset() {
	*b = (*b)[:0]
}

// hashers live in a global db.
var hasherPool = sync.Pool{
	New: func() interface{} {
		return &hasher{
			tmp: make(sliceBuffer, 0, 550), // cap is as large as a full fullNode.
			sha: sha3.NewKeccak256().(keccakState),
		}
	},
}

func newHasher(cachegen, cachelimit uint16, onleaf LeafCallback) *hasher {
	h := hasherPool.Get().(*hasher)
	h.cachegen, h.cachelimit, h.onleaf = cachegen, cachelimit, onleaf
	return h
}

func returnHasherToPool(h *hasher) {
	hasherPool.Put(h)
}

// hash collapses a node down into a hash node, also returning a copy of the
// original node initialized with the computed hash to replace the original one.
func (h *hasher) hash(n Node, db *Database, force bool) (Node, Node, error) {
	// If we're not storing the node, just hashing, use available cached data
	if hash, dirty := n.Cache(); hash != nil {
		if db == nil {
			return hash, n, nil
		}
		if n.canUnload(h.cachegen, h.cachelimit) {
			// Unload the node from cache. All of its subnodes will have a lower or equal
			// cache generation number.
			cacheUnloadCounter.Inc(1)
			return hash, hash, nil
		}
		if !dirty {
			return hash, n, nil
		}
	}
	// Trie not processed yet or needs storage, walk the children
	collapsed, cached, err := h.hashChildren(n, db)
	if err != nil {
		return HashNode{}, n, err
	}
	hashed, err := h.store(collapsed, db, force)
	if err != nil {
		return HashNode{}, n, err
	}
	// Cache the hash of the node for later reuse and remove
	// the dirty flag in commit mode. It's fine to assign these values directly
	// without copying the node first because hashChildren copies it.
	cachedHash, _ := hashed.(HashNode)
	switch cn := cached.(type) {
	case *ShortNode:
		cn.flags.hash = cachedHash
		if db != nil {
			cn.flags.dirty = false
		}
	case *FullNode:
		cn.flags.hash = cachedHash
		if db != nil {
			cn.flags.dirty = false
		}
	}
	return hashed, cached, nil
}

// hashChildren replaces the children of a node with their hashes if the encoded
// size of the child is larger than a hash, returning the collapsed node as well
// as a replacement for the original node with the child hashes cached in.
func (h *hasher) hashChildren(original Node, db *Database) (Node, Node, error) {
	var err error

	switch n := original.(type) {
	case *ShortNode:
		// Hash the short Node's child, caching the newly hashed subtree
		collapsed, cached := n.copy(), n.copy()
		collapsed.Key = hexToCompact(n.Key)
		cached.Key = common.CopyBytes(n.Key)

		if _, ok := n.Val.(ValueNode); !ok {
			collapsed.Val, cached.Val, err = h.hash(n.Val, db, false)
			if err != nil {
				return original, original, err
			}
		}
<<<<<<< HEAD
		if collapsed.Val == nil {
			collapsed.Val = ValueNode(nil) // Ensure that nil children are encoded as empty strings.
		}
=======
>>>>>>> 225171a4
		return collapsed, cached, nil

	case *FullNode:
		// Hash the full node's children, caching the newly hashed subtrees
		collapsed, cached := n.copy(), n.copy()

		for i := 0; i < 16; i++ {
			if n.Children[i] != nil {
				collapsed.Children[i], cached.Children[i], err = h.hash(n.Children[i], db, false)
				if err != nil {
					return original, original, err
				}
<<<<<<< HEAD
			} else {
				collapsed.Children[i] = ValueNode(nil) // Ensure that nil children are encoded as empty strings.
			}
		}
		cached.Children[16] = n.Children[16]
		if collapsed.Children[16] == nil {
			collapsed.Children[16] = ValueNode(nil)
		}
=======
			}
		}
		cached.Children[16] = n.Children[16]
>>>>>>> 225171a4
		return collapsed, cached, nil

	default:
		// Value and hash nodes don't have children so they're left as were
		return n, original, nil
	}
}

// store hashes the node n and if we have a storage layer specified, it writes
// the key/value pair to it and tracks any node->child references as well as any
// node->external trie references.
func (h *hasher) store(n Node, db *Database, force bool) (Node, error) {
	// Don't store hashes or empty nodes.
	if _, isHash := n.(HashNode); n == nil || isHash {
		return n, nil
	}
	// Generate the RLP encoding of the node
	h.tmp.Reset()
	if err := rlp.Encode(&h.tmp, n); err != nil {
		panic("encode error: " + err.Error())
	}
	if len(h.tmp) < 32 && !force {
		return n, nil // Nodes smaller than 32 bytes are stored inside their parent
	}
	// Larger nodes are replaced by their hash and stored in the database.
	hash, _ := n.Cache()
	if hash == nil {
<<<<<<< HEAD
		h.sha.Reset()
		h.sha.Write(h.tmp.Bytes())
		hash = HashNode(h.sha.Sum(nil))
=======
		hash = h.makeHashNode(h.tmp)
>>>>>>> 225171a4
	}

	if db != nil {
		// We are pooling the trie nodes into an intermediate memory cache
		hash := common.BytesToHash(hash)

<<<<<<< HEAD
		// Track all direct parent->child node references
		switch n := n.(type) {
		case *ShortNode:
			if child, ok := n.Val.(HashNode); ok {
				db.reference(common.BytesToHash(child), hash)
			}
		case *FullNode:
			for i := 0; i < 16; i++ {
				if child, ok := n.Children[i].(HashNode); ok {
					db.reference(common.BytesToHash(child), hash)
				}
			}
		}
=======
		db.lock.Lock()
		db.insert(hash, h.tmp, n)
>>>>>>> 225171a4
		db.lock.Unlock()

		// Track external references from account->storage trie
		if h.onleaf != nil {
			switch n := n.(type) {
			case *ShortNode:
				if child, ok := n.Val.(ValueNode); ok {
					h.onleaf(child, hash)
				}
			case *FullNode:
				for i := 0; i < 16; i++ {
					if child, ok := n.Children[i].(ValueNode); ok {
						h.onleaf(child, hash)
					}
				}
			}
		}
	}
	return hash, nil
}

func (h *hasher) makeHashNode(data []byte) hashNode {
	n := make(hashNode, h.sha.Size())
	h.sha.Reset()
	h.sha.Write(data)
	h.sha.Read(n)
	return n
}<|MERGE_RESOLUTION|>--- conflicted
+++ resolved
@@ -74,9 +74,9 @@
 
 // hash collapses a node down into a hash node, also returning a copy of the
 // original node initialized with the computed hash to replace the original one.
-func (h *hasher) hash(n Node, db *Database, force bool) (Node, Node, error) {
+func (h *hasher) hash(n node, db *Database, force bool) (node, node, error) {
 	// If we're not storing the node, just hashing, use available cached data
-	if hash, dirty := n.Cache(); hash != nil {
+	if hash, dirty := n.cache(); hash != nil {
 		if db == nil {
 			return hash, n, nil
 		}
@@ -93,23 +93,23 @@
 	// Trie not processed yet or needs storage, walk the children
 	collapsed, cached, err := h.hashChildren(n, db)
 	if err != nil {
-		return HashNode{}, n, err
+		return hashNode{}, n, err
 	}
 	hashed, err := h.store(collapsed, db, force)
 	if err != nil {
-		return HashNode{}, n, err
+		return hashNode{}, n, err
 	}
 	// Cache the hash of the node for later reuse and remove
 	// the dirty flag in commit mode. It's fine to assign these values directly
 	// without copying the node first because hashChildren copies it.
-	cachedHash, _ := hashed.(HashNode)
+	cachedHash, _ := hashed.(hashNode)
 	switch cn := cached.(type) {
-	case *ShortNode:
+	case *shortNode:
 		cn.flags.hash = cachedHash
 		if db != nil {
 			cn.flags.dirty = false
 		}
-	case *FullNode:
+	case *fullNode:
 		cn.flags.hash = cachedHash
 		if db != nil {
 			cn.flags.dirty = false
@@ -121,31 +121,25 @@
 // hashChildren replaces the children of a node with their hashes if the encoded
 // size of the child is larger than a hash, returning the collapsed node as well
 // as a replacement for the original node with the child hashes cached in.
-func (h *hasher) hashChildren(original Node, db *Database) (Node, Node, error) {
+func (h *hasher) hashChildren(original node, db *Database) (node, node, error) {
 	var err error
 
 	switch n := original.(type) {
-	case *ShortNode:
-		// Hash the short Node's child, caching the newly hashed subtree
+	case *shortNode:
+		// Hash the short node's child, caching the newly hashed subtree
 		collapsed, cached := n.copy(), n.copy()
 		collapsed.Key = hexToCompact(n.Key)
 		cached.Key = common.CopyBytes(n.Key)
 
-		if _, ok := n.Val.(ValueNode); !ok {
+		if _, ok := n.Val.(valueNode); !ok {
 			collapsed.Val, cached.Val, err = h.hash(n.Val, db, false)
 			if err != nil {
 				return original, original, err
 			}
 		}
-<<<<<<< HEAD
-		if collapsed.Val == nil {
-			collapsed.Val = ValueNode(nil) // Ensure that nil children are encoded as empty strings.
-		}
-=======
->>>>>>> 225171a4
 		return collapsed, cached, nil
 
-	case *FullNode:
+	case *fullNode:
 		// Hash the full node's children, caching the newly hashed subtrees
 		collapsed, cached := n.copy(), n.copy()
 
@@ -155,20 +149,9 @@
 				if err != nil {
 					return original, original, err
 				}
-<<<<<<< HEAD
-			} else {
-				collapsed.Children[i] = ValueNode(nil) // Ensure that nil children are encoded as empty strings.
 			}
 		}
 		cached.Children[16] = n.Children[16]
-		if collapsed.Children[16] == nil {
-			collapsed.Children[16] = ValueNode(nil)
-		}
-=======
-			}
-		}
-		cached.Children[16] = n.Children[16]
->>>>>>> 225171a4
 		return collapsed, cached, nil
 
 	default:
@@ -180,9 +163,9 @@
 // store hashes the node n and if we have a storage layer specified, it writes
 // the key/value pair to it and tracks any node->child references as well as any
 // node->external trie references.
-func (h *hasher) store(n Node, db *Database, force bool) (Node, error) {
+func (h *hasher) store(n node, db *Database, force bool) (node, error) {
 	// Don't store hashes or empty nodes.
-	if _, isHash := n.(HashNode); n == nil || isHash {
+	if _, isHash := n.(hashNode); n == nil || isHash {
 		return n, nil
 	}
 	// Generate the RLP encoding of the node
@@ -194,51 +177,29 @@
 		return n, nil // Nodes smaller than 32 bytes are stored inside their parent
 	}
 	// Larger nodes are replaced by their hash and stored in the database.
-	hash, _ := n.Cache()
+	hash, _ := n.cache()
 	if hash == nil {
-<<<<<<< HEAD
-		h.sha.Reset()
-		h.sha.Write(h.tmp.Bytes())
-		hash = HashNode(h.sha.Sum(nil))
-=======
 		hash = h.makeHashNode(h.tmp)
->>>>>>> 225171a4
 	}
 
 	if db != nil {
 		// We are pooling the trie nodes into an intermediate memory cache
 		hash := common.BytesToHash(hash)
 
-<<<<<<< HEAD
-		// Track all direct parent->child node references
-		switch n := n.(type) {
-		case *ShortNode:
-			if child, ok := n.Val.(HashNode); ok {
-				db.reference(common.BytesToHash(child), hash)
-			}
-		case *FullNode:
-			for i := 0; i < 16; i++ {
-				if child, ok := n.Children[i].(HashNode); ok {
-					db.reference(common.BytesToHash(child), hash)
-				}
-			}
-		}
-=======
 		db.lock.Lock()
 		db.insert(hash, h.tmp, n)
->>>>>>> 225171a4
 		db.lock.Unlock()
 
 		// Track external references from account->storage trie
 		if h.onleaf != nil {
 			switch n := n.(type) {
-			case *ShortNode:
-				if child, ok := n.Val.(ValueNode); ok {
+			case *shortNode:
+				if child, ok := n.Val.(valueNode); ok {
 					h.onleaf(child, hash)
 				}
-			case *FullNode:
+			case *fullNode:
 				for i := 0; i < 16; i++ {
-					if child, ok := n.Children[i].(ValueNode); ok {
+					if child, ok := n.Children[i].(valueNode); ok {
 						h.onleaf(child, hash)
 					}
 				}
