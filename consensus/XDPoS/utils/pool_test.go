package utils

import (
	"testing"

	"github.com/stretchr/testify/assert"
)

func TestPoolAdd(t *testing.T) {
	assert := assert.New(t)

	pool := NewPool(2) // 2 is the cert threshold
	timeout1 := Timeout{Round: 1, Signature: []byte{1}}
	timeout2 := Timeout{Round: 1, Signature: []byte{2}}
	timeout3 := Timeout{Round: 1, Signature: []byte{3}}
	thresholdReached, numOfItems, pooledTimeouts := pool.Add(&timeout1)
	assert.NotNil(pooledTimeouts)
	assert.Equal(1, numOfItems)
	assert.False(thresholdReached)
	thresholdReached, numOfItems, pooledTimeouts = pool.Add(&timeout1)
	assert.NotNil(pooledTimeouts)
	assert.False(thresholdReached)
	// Duplicates should not be added
	assert.Equal(1, numOfItems)

	// Should add the one that is not a duplicates
	thresholdReached, numOfItems, pooledTimeouts = pool.Add(&timeout2)
	assert.True(thresholdReached)
	assert.NotNil(pooledTimeouts)
	assert.Equal(2, numOfItems)
<<<<<<< HEAD
	assert.Equal(ret, 0)
	pool.Clear()
	_, numOfItems, err = pool.Add(&timeout3)
	assert.Nil(err)
	assert.Equal(1, numOfItems)
	assert.Equal(0, ret)
}

func TestPoolWithVote(t *testing.T) {
	assert := assert.New(t)
	var ret int
	onThresholdFn := func(po map[common.Hash]PoolObj, currentPoolObj PoolObj) error {
		for _, m := range po {
			if _, ok := m.(*Vote); ok {
				ret += 1
			} else {
				t.Fatalf("wrong type passed into pool: %v", m)
			}
		}
		return nil
	}

	pool := NewPool(2) // 2 is the cert threshold
	ret = 0
	pool.SetOnThresholdFn(onThresholdFn)
	blockInfo1 := &BlockInfo{Hash: common.BigToHash(big.NewInt(2047)), Round: 1, Number: big.NewInt(1)}
	blockInfo2 := &BlockInfo{Hash: common.BigToHash(big.NewInt(4095)), Round: 1, Number: big.NewInt(1)}
	vote1 := Vote{ProposedBlockInfo: blockInfo1, Signature: []byte{1}}
	vote2 := Vote{ProposedBlockInfo: blockInfo2, Signature: []byte{2}}
	vote3 := Vote{ProposedBlockInfo: blockInfo1, Signature: []byte{3}}
	_, numOfItems, err := pool.Add(&vote1)
	assert.Nil(err)
	assert.Equal(1, numOfItems)
	// Duplicates should not be added
	_, numOfItems, err = pool.Add(&vote1)
	assert.Nil(err)
	assert.Equal(1, numOfItems)
	assert.Equal(ret, 0)
=======
>>>>>>> 9b642c86

	// Try to add one more to the same round, but that round threshold has already been reached, hence deleted
	thresholdReached, numOfItems, pooledTimeouts = pool.Add(&timeout3)
	assert.False(thresholdReached)
	assert.NotNil(pooledTimeouts)
	assert.Equal(1, numOfItems)

	pool = NewPool(3) // 3 is the cert size
	thresholdReached, numOfItems, pooledTimeouts = pool.Add(&timeout1)
	assert.False(thresholdReached)
	assert.NotNil(pooledTimeouts)
	assert.Equal(1, numOfItems)

	thresholdReached, numOfItems, pooledTimeouts = pool.Add(&timeout2)
	assert.False(thresholdReached)
	assert.Equal(2, numOfItems)
	assert.NotNil(pooledTimeouts)
	pool.Clear()

	// Pool has been cleared. Start from 0 again
	thresholdReached, numOfItems, pooledTimeouts = pool.Add(&timeout3)
	assert.False(thresholdReached)
	assert.Equal(1, numOfItems)
	assert.NotNil(pooledTimeouts)
}<|MERGE_RESOLUTION|>--- conflicted
+++ resolved
@@ -28,47 +28,6 @@
 	assert.True(thresholdReached)
 	assert.NotNil(pooledTimeouts)
 	assert.Equal(2, numOfItems)
-<<<<<<< HEAD
-	assert.Equal(ret, 0)
-	pool.Clear()
-	_, numOfItems, err = pool.Add(&timeout3)
-	assert.Nil(err)
-	assert.Equal(1, numOfItems)
-	assert.Equal(0, ret)
-}
-
-func TestPoolWithVote(t *testing.T) {
-	assert := assert.New(t)
-	var ret int
-	onThresholdFn := func(po map[common.Hash]PoolObj, currentPoolObj PoolObj) error {
-		for _, m := range po {
-			if _, ok := m.(*Vote); ok {
-				ret += 1
-			} else {
-				t.Fatalf("wrong type passed into pool: %v", m)
-			}
-		}
-		return nil
-	}
-
-	pool := NewPool(2) // 2 is the cert threshold
-	ret = 0
-	pool.SetOnThresholdFn(onThresholdFn)
-	blockInfo1 := &BlockInfo{Hash: common.BigToHash(big.NewInt(2047)), Round: 1, Number: big.NewInt(1)}
-	blockInfo2 := &BlockInfo{Hash: common.BigToHash(big.NewInt(4095)), Round: 1, Number: big.NewInt(1)}
-	vote1 := Vote{ProposedBlockInfo: blockInfo1, Signature: []byte{1}}
-	vote2 := Vote{ProposedBlockInfo: blockInfo2, Signature: []byte{2}}
-	vote3 := Vote{ProposedBlockInfo: blockInfo1, Signature: []byte{3}}
-	_, numOfItems, err := pool.Add(&vote1)
-	assert.Nil(err)
-	assert.Equal(1, numOfItems)
-	// Duplicates should not be added
-	_, numOfItems, err = pool.Add(&vote1)
-	assert.Nil(err)
-	assert.Equal(1, numOfItems)
-	assert.Equal(ret, 0)
-=======
->>>>>>> 9b642c86
 
 	// Try to add one more to the same round, but that round threshold has already been reached, hence deleted
 	thresholdReached, numOfItems, pooledTimeouts = pool.Add(&timeout3)
