--- conflicted
+++ resolved
@@ -277,16 +277,11 @@
 	}
 }
 
-<<<<<<< HEAD
-func (x *XDPoS) YourTurn(chain consensus.ChainReader, parent *types.Header, signer common.Address) (int, int, int, bool, error) {
+func (x *XDPoS) YourTurn(chain consensus.ChainReader, parent *types.Header, signer common.Address) (bool, error) {
 	if parent.Number.Cmp(x.config.XDPoSV2Block) == 0 {
 		x.initialV2(chain, parent)
 	}
 	switch x.config.BlockConsensusVersion(big.NewInt(parent.Number.Int64() + 1)) {
-=======
-func (x *XDPoS) YourTurn(chain consensus.ChainReader, parent *types.Header, signer common.Address) (bool, error) {
-	switch x.config.BlockConsensusVersion(parent.Number) {
->>>>>>> e72d4866
 	case params.ConsensusEngineVersion2:
 		return x.EngineV2.YourTurn(chain, parent, signer)
 	default: // Default "v1"
