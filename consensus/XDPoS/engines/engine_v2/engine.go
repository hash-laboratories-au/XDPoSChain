package engine_v2

import (
	"time"

	"github.com/XinFinOrg/XDPoSChain/common"
	"github.com/XinFinOrg/XDPoSChain/common/countdown"
	"github.com/XinFinOrg/XDPoSChain/consensus"
	"github.com/XinFinOrg/XDPoSChain/consensus/XDPoS/utils"
	"github.com/XinFinOrg/XDPoSChain/core/types"
	"github.com/XinFinOrg/XDPoSChain/ethdb"
	"github.com/XinFinOrg/XDPoSChain/log"
	"github.com/XinFinOrg/XDPoSChain/params"
)

type XDPoS_v2 struct {
	config        *params.XDPoSConfig // Consensus engine configuration parameters
	db            ethdb.Database      // Database to store and retrieve snapshot checkpoints
	BroadcastCh   chan interface{}
	BFTQueue      chan interface{}
	timeoutWorker *countdown.CountdownTimer // Timer to generate broadcast timeout msg if threashold reached
}

func New(config *params.XDPoSConfig, db ethdb.Database) *XDPoS_v2 {
	// Setup Timer
<<<<<<< HEAD
	// TODO: (hashlab) Introduce consensus v2 engine specific config under the main config struct
	duration := 50000 * time.Millisecond // Hardcoded value until we move it to a config (XIN-72)
=======
	duration := time.Duration(config.V2.TimeoutWorkerDuration) * time.Millisecond
>>>>>>> 5d66fa43
	timer := countdown.NewCountDown(duration)

	engine := &XDPoS_v2{
		config:        config,
		db:            db,
		timeoutWorker: timer,
	}
	// Add callback to the timer
	timer.OnTimeoutFn = engine.onCountdownTimeout

	return engine
}

func NewFaker(db ethdb.Database, config *params.XDPoSConfig) *XDPoS_v2 {
	var fakeEngine *XDPoS_v2
	// Set any missing consensus parameters to their defaults
	conf := config
	// Setup Timer
	duration := time.Duration(config.V2.TimeoutWorkerDuration) * time.Millisecond
	timer := countdown.NewCountDown(duration)

	// Allocate the snapshot caches and create the engine
	fakeEngine = &XDPoS_v2{
		config:        conf,
		db:            db,
		timeoutWorker: timer,
	}
	return fakeEngine
}

func (consensus *XDPoS_v2) Author(header *types.Header) (common.Address, error) {
	return common.Address{}, nil
}

func (consensus *XDPoS_v2) VerifyHeader(chain consensus.ChainReader, header *types.Header, fullVerify bool) error {
	return nil
}

// Push mesages(i.e vote, sync info & timeout) into BFTQueue. This funciton shall be called by BFT protocal manager
func (consensus *XDPoS_v2) Enqueue() error {
	return nil
}

// Main function for the v2 consensus.
func (consensus *XDPoS_v2) Dispatcher() error {
	// 1. Pull message from the BFTQueue and call the relevant handler by message type, such as vote, timeout or syncInfo
	// 2. Only 1 message processing at the time
	return nil
}

/*
	SyncInfo workflow
*/
// Verify syncInfo and trigger trigger process QC or TC if successful
<<<<<<< HEAD
func (consensus *XDPoS_v2) VerifySyncInfoMessage(syncInfo utils.SyncInfo) error {
=======
func (consensus *XDPoS_v2) VerifySyncInfoMessage(header *types.Header) error {
>>>>>>> 5d66fa43
	/*
		1. Verify items including:
				- verifyQC
				- verifyTC
		2. Broadcast(Not part of consensus)
	*/
	return nil
}

func (consensus *XDPoS_v2) SyncInfoHandler(header *types.Header) error {
	/*
		1. processQC
		2. processTC
	*/
	return nil
}

/*
	Vote workflow
*/
<<<<<<< HEAD
func (consensus *XDPoS_v2) VerifyVoteMessage(vote utils.Vote) error {
=======
func (consensus *XDPoS_v2) VerifyVoteMessage() error {
>>>>>>> 5d66fa43
	/*
		  1. Check signature:
					- Use ecRecover to get the public key
					- Use the above public key to find out the xdc address
					- Use the above xdc address to check against the master node list(For the running epoch)
			2. Verify blockInfo
			3. Broadcast(Not part of consensus)
	*/
	return nil
}

func (consensus *XDPoS_v2) VoteHandler() {
	/*
		1. checkRoundNumber
		3. Collect vote (TODO)
		4. Genrate QC (TODO)
		5. processQC
	*/
}

/*
	Timeout workflow
*/
// Verify timeout message type from peers in bft.go
<<<<<<< HEAD
func (consensus *XDPoS_v2) VerifyTimeoutMessage(utils.Timeout) error {
=======
func (consensus *XDPoS_v2) VerifyTimeoutMessage() error {
>>>>>>> 5d66fa43
	/*
		  1. Check signature:
					- Use ecRecover to get the public key
					- Use the above public key to find out the xdc address
					- Use the above xdc address to check against the master node(For the running epoch)
			2. Broadcast(Not part of consensus)
	*/
	return nil
}

func (consensus *XDPoS_v2) TimeoutHandler() {
	/*
		1. checkRoundNumber()
		2. Collect timeout (TODO)
		3. Genrate TC (TODO)
		4. processTC()
		5. generateSyncInfo()
	*/
}

/*
	Process Block workflow
*/
func (consensus *XDPoS_v2) ProcessBlockHandler() {
	/*
		1. processQC()
		2. verifyVotingRule()
		3. sendVote()

	*/
}

/*
	QC & TC Utils
*/

// Genrate blockInfo which contains Hash, round and blockNumber and send to queue
func (consensus *XDPoS_v2) generateBlockInfo() error {
	return nil
}

// To be used by different message verification. Verify local DB block info against the received block information(i.e hash, blockNum, round)
<<<<<<< HEAD
func (consensus *XDPoS_v2) VerifyBlockInfo(blockInfo utils.BlockInfo) error {
=======
func (consensus *XDPoS_v2) verifyBlockInfo(header *types.Header) error {
>>>>>>> 5d66fa43
	return nil
}

func (consensus *XDPoS_v2) verifyQC(header *types.Header) error {
	/*
		1. Verify signer signatures: (List of signatures)
					- Use ecRecover to get the public key
					- Use the above public key to find out the xdc address
					- Use the above xdc address to check against the master node list(For the received QC epoch)
		2. Verify blockInfo
	*/
	return nil
}

func (consensus *XDPoS_v2) verifyTC(header *types.Header) error {
	/*
		1. Verify signer signature: (List of signatures)
					- Use ecRecover to get the public key
					- Use the above public key to find out the xdc address
					- Use the above xdc address to check against the master node list(For the received TC epoch)
	*/
	return nil
}

// Update local QC variables including highestQC & lockQC, as well as update commit blockInfo before call
func (consensus *XDPoS_v2) processQC(header *types.Header) error {
	/*
		1. Update HighestQC and LockQC
		2. Update commit block info (TODO)
		3. Check QC round >= node's currentRound. If yes, call setNewRound
	*/
	return nil
}

func (consensus *XDPoS_v2) processTC(header *types.Header) error {
	/*
		1. Update highestTC
		2. Check TC round >= node's currentRound. If yes, call setNewRound
	*/
	return nil
}

func (consensus *XDPoS_v2) setNewRound() error {
	/*
		1. Set currentRound = QC round + 1 (or TC round +1)
		2. Reset timer
		3. Reset vote and timeout Pools
	*/
	return nil
}

// Verify round number against node's local round number(Should be equal)
func (consensus *XDPoS_v2) checkRoundNumber(header *types.Header) error {
	return nil
}

// Hot stuff rule to decide whether this node is eligible to vote for the received block
func (consensus *XDPoS_v2) verifyVotingRule(header *types.Header) error {
	/*
		Make sure this node has not voted for this round. We can have a variable highestVotedRound, and check currentRound > highestVotedRound.
		HotStuff Voting rule:
		header's round == local current round, AND (one of the following two:)
		header's block extends LockQC's ProposedBlockInfo (we need a isExtending(block_a, block_b) function), OR
		header's QC's ProposedBlockInfo.Round > LockQC's ProposedBlockInfo.Round
	*/
	return nil
}

// Once Hot stuff voting rule has verified, this node can then send vote
func (consensus *XDPoS_v2) sendVote(header *types.Header) error {
	// First step: Generate the signature by using node's private key(The signature is the blockInfo signature)
	// Second step: Construct the vote struct with the above signature & blockinfo struct
	// Third step: Send the vote to broadcast channel
	return nil
}

// Generate and send timeout into BFT channel.
func (consensus *XDPoS_v2) sendTimeout() error {
	/*
		1. timeout.round = currentRound
		2. Sign the signature
		3. send to broadcast channel
	*/
	return nil
}

// Generate and send syncInfo into Broadcast channel. The SyncInfo includes local highest QC & TC
func (consensus *XDPoS_v2) sendSyncInfo() error {
	return nil
}

/*
	Function that will be called by timer when countdown reaches its threshold.
	In the engine v2, we would need to broadcast timeout messages to other peers
*/
func (consensus *XDPoS_v2) onCountdownTimeout(time time.Time) error {
	err := consensus.sendTimeout()
	if err != nil {
		log.Error("Error while sending out timeout message at time: ", time)
	}
	return nil
}<|MERGE_RESOLUTION|>--- conflicted
+++ resolved
@@ -23,12 +23,7 @@
 
 func New(config *params.XDPoSConfig, db ethdb.Database) *XDPoS_v2 {
 	// Setup Timer
-<<<<<<< HEAD
-	// TODO: (hashlab) Introduce consensus v2 engine specific config under the main config struct
-	duration := 50000 * time.Millisecond // Hardcoded value until we move it to a config (XIN-72)
-=======
 	duration := time.Duration(config.V2.TimeoutWorkerDuration) * time.Millisecond
->>>>>>> 5d66fa43
 	timer := countdown.NewCountDown(duration)
 
 	engine := &XDPoS_v2{
@@ -83,11 +78,7 @@
 	SyncInfo workflow
 */
 // Verify syncInfo and trigger trigger process QC or TC if successful
-<<<<<<< HEAD
 func (consensus *XDPoS_v2) VerifySyncInfoMessage(syncInfo utils.SyncInfo) error {
-=======
-func (consensus *XDPoS_v2) VerifySyncInfoMessage(header *types.Header) error {
->>>>>>> 5d66fa43
 	/*
 		1. Verify items including:
 				- verifyQC
@@ -108,11 +99,7 @@
 /*
 	Vote workflow
 */
-<<<<<<< HEAD
 func (consensus *XDPoS_v2) VerifyVoteMessage(vote utils.Vote) error {
-=======
-func (consensus *XDPoS_v2) VerifyVoteMessage() error {
->>>>>>> 5d66fa43
 	/*
 		  1. Check signature:
 					- Use ecRecover to get the public key
@@ -137,11 +124,7 @@
 	Timeout workflow
 */
 // Verify timeout message type from peers in bft.go
-<<<<<<< HEAD
 func (consensus *XDPoS_v2) VerifyTimeoutMessage(utils.Timeout) error {
-=======
-func (consensus *XDPoS_v2) VerifyTimeoutMessage() error {
->>>>>>> 5d66fa43
 	/*
 		  1. Check signature:
 					- Use ecRecover to get the public key
@@ -184,11 +167,7 @@
 }
 
 // To be used by different message verification. Verify local DB block info against the received block information(i.e hash, blockNum, round)
-<<<<<<< HEAD
 func (consensus *XDPoS_v2) VerifyBlockInfo(blockInfo utils.BlockInfo) error {
-=======
-func (consensus *XDPoS_v2) verifyBlockInfo(header *types.Header) error {
->>>>>>> 5d66fa43
 	return nil
 }
 
