--- conflicted
+++ resolved
@@ -175,11 +175,7 @@
 func (x *XDPoS) Prepare(chain consensus.ChainReader, header *types.Header) error {
 	switch x.config.BlockConsensusVersion(header.Number) {
 	case params.ConsensusEngineVersion2:
-<<<<<<< HEAD
 		return x.EngineV2.Prepare(chain, header)
-=======
-		return nil
->>>>>>> 786520bf
 	default: // Default "v1"
 		return x.EngineV1.Prepare(chain, header)
 	}
@@ -190,11 +186,7 @@
 func (x *XDPoS) Finalize(chain consensus.ChainReader, header *types.Header, state *state.StateDB, parentState *state.StateDB, txs []*types.Transaction, uncles []*types.Header, receipts []*types.Receipt) (*types.Block, error) {
 	switch x.config.BlockConsensusVersion(header.Number) {
 	case params.ConsensusEngineVersion2:
-<<<<<<< HEAD
 		return x.EngineV2.Finalize(chain, header, state, parentState, txs, uncles, receipts)
-=======
-		return nil, nil
->>>>>>> 786520bf
 	default: // Default "v1"
 		return x.EngineV1.Finalize(chain, header, state, parentState, txs, uncles, receipts)
 	}
@@ -205,11 +197,7 @@
 func (x *XDPoS) Seal(chain consensus.ChainReader, block *types.Block, stop <-chan struct{}) (*types.Block, error) {
 	switch x.config.BlockConsensusVersion(block.Number()) {
 	case params.ConsensusEngineVersion2:
-<<<<<<< HEAD
 		return x.EngineV2.Seal(chain, block, stop)
-=======
-		return nil, nil
->>>>>>> 786520bf
 	default: // Default "v1"
 		return x.EngineV1.Seal(chain, block, stop)
 	}
@@ -221,11 +209,7 @@
 func (x *XDPoS) CalcDifficulty(chain consensus.ChainReader, time uint64, parent *types.Header) *big.Int {
 	switch x.config.BlockConsensusVersion(parent.Number) {
 	case params.ConsensusEngineVersion2:
-<<<<<<< HEAD
 		return x.EngineV2.CalcDifficulty(chain, time, parent)
-=======
-		return nil
->>>>>>> 786520bf
 	default: // Default "v1"
 		return x.EngineV1.CalcDifficulty(chain, time, parent)
 	}
@@ -259,11 +243,7 @@
 func (x *XDPoS) GetMasternodes(chain consensus.ChainReader, header *types.Header) []common.Address {
 	switch x.config.BlockConsensusVersion(header.Number) {
 	case params.ConsensusEngineVersion2:
-<<<<<<< HEAD
 		return x.EngineV2.GetMasternodes(chain, header)
-=======
-		return []common.Address{}
->>>>>>> 786520bf
 	default: // Default "v1"
 		return x.EngineV1.GetMasternodes(chain, header)
 	}
