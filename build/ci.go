--- conflicted
+++ resolved
@@ -26,12 +26,14 @@
    install    [ -arch architecture ] [ -cc compiler ] [ packages... ]                          -- builds packages and executables
    test       [ -coverage ] [ packages... ]                                                    -- runs the tests
    lint                                                                                        -- runs certain pre-selected linters
-<<<<<<< HEAD
-=======
    archive    [ -arch architecture ] [ -type zip|tar ] [ -signer key-envvar ] [ -upload dest ] -- archives build artifacts
->>>>>>> 225171a4
    importkeys                                                                                  -- imports signing keys from env
+   debsrc     [ -signer key-id ] [ -upload dest ]                                              -- creates a debian source package
+   nsis                                                                                        -- creates a Windows NSIS installer
+   aar        [ -local ] [ -sign key-id ] [-deploy repo] [ -upload dest ]                      -- creates an Android archive
+   xcode      [ -local ] [ -sign key-id ] [-deploy repo] [ -upload dest ]                      -- creates an iOS XCode framework
    xgo        [ -alltools ] [ options ]                                                        -- cross builds according to options
+   purge      [ -store blobstore ] [ -days threshold ]                                         -- purges old archives from the blobstore
 
 For all commands, -n prevents execution of external programs (dry run mode).
 
@@ -39,6 +41,9 @@
 package main
 
 import (
+	"bufio"
+	"bytes"
+	"encoding/base64"
 	"flag"
 	"fmt"
 	"go/parser"
@@ -48,8 +53,10 @@
 	"os"
 	"os/exec"
 	"path/filepath"
+	"regexp"
 	"runtime"
 	"strings"
+	"time"
 
 	"github.com/ethereum/go-ethereum/internal/build"
 	"github.com/ethereum/go-ethereum/params"
@@ -57,19 +64,23 @@
 )
 
 var (
-	// Files that end up in the geth-alltools*.zip archive.
+	// Files that end up in the XDC*.zip archive.
+	XDCArchiveFiles = []string{
+		"COPYING",
+		executablePath("XDC"),
+	}
+
+	// Files that end up in the XDC-alltools*.zip archive.
 	allToolsArchiveFiles = []string{
 		"COPYING",
 		executablePath("abigen"),
 		executablePath("bootnode"),
 		executablePath("evm"),
-		executablePath("geth"),
+		executablePath("XDC"),
 		executablePath("puppeth"),
 		executablePath("rlpdump"),
 		executablePath("wnode"),
 	}
-<<<<<<< HEAD
-=======
 
 	// Files that end up in the swarm*.zip archive.
 	swarmArchiveFiles = []string{
@@ -92,7 +103,7 @@
 			Description: "Developer utility version of the EVM (Ethereum Virtual Machine) that is capable of running bytecode snippets within a configurable environment and execution mode.",
 		},
 		{
-			BinaryName:  "geth",
+			BinaryName:  "XDC",
 			Description: "Ethereum CLI client.",
 		},
 		{
@@ -143,7 +154,6 @@
 	// Note: zesty is unsupported because it was officially deprecated on lanchpad.
 	// Note: artful is unsupported because it was officially deprecated on lanchpad.
 	debDistros = []string{"trusty", "xenial", "bionic", "cosmic"}
->>>>>>> 225171a4
 )
 
 var GOBIN, _ = filepath.Abs(filepath.Join("build", "bin"))
@@ -171,8 +181,20 @@
 		doTest(os.Args[2:])
 	case "lint":
 		doLint(os.Args[2:])
+	case "archive":
+		doArchive(os.Args[2:])
+	case "debsrc":
+		doDebianSource(os.Args[2:])
+	case "nsis":
+		doWindowsInstaller(os.Args[2:])
+	case "aar":
+		doAndroidArchive(os.Args[2:])
+	case "xcode":
+		doXCodeFramework(os.Args[2:])
 	case "xgo":
 		doXgo(os.Args[2:])
+	case "purge":
+		doPurge(os.Args[2:])
 	default:
 		log.Fatal("unknown command ", os.Args[1])
 	}
@@ -197,7 +219,7 @@
 
 		if minor < 9 {
 			log.Println("You have Go version", runtime.Version())
-			log.Println("XDC requires at least Go version 1.9 and cannot")
+			log.Println("go-ethereum requires at least Go version 1.9 and cannot")
 			log.Println("be compiled with an earlier version. Please upgrade your Go installation.")
 			os.Exit(1)
 		}
@@ -335,7 +357,7 @@
 	build.MustRun(goTool("get", "gopkg.in/alecthomas/gometalinter.v2"))
 	build.MustRunCommand(filepath.Join(GOBIN, "gometalinter.v2"), "--install")
 
-	// Run fast linters batched together
+	// Run fast linters batched toXDCer
 	configs := []string{
 		"--vendor",
 		"--tests",
@@ -358,15 +380,13 @@
 	}
 }
 
-<<<<<<< HEAD
-=======
 // Release Packaging
 func doArchive(cmdline []string) {
 	var (
 		arch   = flag.String("arch", runtime.GOARCH, "Architecture cross packaging")
 		atype  = flag.String("type", "zip", "Type of archive to write (zip|tar)")
 		signer = flag.String("signer", "", `Environment variable holding the signing key (e.g. LINUX_SIGNING_KEY)`)
-		upload = flag.String("upload", "", `Destination to upload the archives (usually "gethstore/builds")`)
+		upload = flag.String("upload", "", `Destination to upload the archives (usually "XDCstore/builds")`)
 		ext    string
 	)
 	flag.CommandLine.Parse(cmdline)
@@ -382,15 +402,15 @@
 	var (
 		env = build.Env()
 
-		basegeth = archiveBasename(*arch, params.ArchiveVersion(env.Commit))
-		geth     = "geth-" + basegeth + ext
-		alltools = "geth-alltools-" + basegeth + ext
+		baseXDC = archiveBasename(*arch, params.ArchiveVersion(env.Commit))
+		XDC     = "XDC-" + baseXDC + ext
+		alltools = "XDC-alltools-" + baseXDC + ext
 
 		baseswarm = archiveBasename(*arch, sv.ArchiveVersion(env.Commit))
 		swarm     = "swarm-" + baseswarm + ext
 	)
 	maybeSkipArchive(env)
-	if err := build.WriteArchive(geth, gethArchiveFiles); err != nil {
+	if err := build.WriteArchive(XDC, XDCArchiveFiles); err != nil {
 		log.Fatal(err)
 	}
 	if err := build.WriteArchive(alltools, allToolsArchiveFiles); err != nil {
@@ -399,7 +419,7 @@
 	if err := build.WriteArchive(swarm, swarmArchiveFiles); err != nil {
 		log.Fatal(err)
 	}
-	for _, archive := range []string{geth, alltools, swarm} {
+	for _, archive := range []string{XDC, alltools, swarm} {
 		if err := archiveUpload(archive, *upload, *signer); err != nil {
 			log.Fatal(err)
 		}
@@ -516,7 +536,7 @@
 	if wdflag != "" {
 		err = os.MkdirAll(wdflag, 0744)
 	} else {
-		wdflag, err = ioutil.TempDir("", "geth-build-")
+		wdflag, err = ioutil.TempDir("", "XDC-build-")
 	}
 	if err != nil {
 		log.Fatal(err)
@@ -683,7 +703,7 @@
 	var (
 		arch    = flag.String("arch", runtime.GOARCH, "Architecture for cross build packaging")
 		signer  = flag.String("signer", "", `Environment variable holding the signing key (e.g. WINDOWS_SIGNING_KEY)`)
-		upload  = flag.String("upload", "", `Destination to upload the archives (usually "gethstore/builds")`)
+		upload  = flag.String("upload", "", `Destination to upload the archives (usually "XDCstore/builds")`)
 		workdir = flag.String("workdir", "", `Output directory for packages (uses temp dir if unset)`)
 	)
 	flag.CommandLine.Parse(cmdline)
@@ -695,28 +715,28 @@
 	var (
 		devTools []string
 		allTools []string
-		gethTool string
+		XDCTool string
 	)
 	for _, file := range allToolsArchiveFiles {
 		if file == "COPYING" { // license, copied later
 			continue
 		}
 		allTools = append(allTools, filepath.Base(file))
-		if filepath.Base(file) == "geth.exe" {
-			gethTool = file
+		if filepath.Base(file) == "XDC.exe" {
+			XDCTool = file
 		} else {
 			devTools = append(devTools, file)
 		}
 	}
 
 	// Render NSIS scripts: Installer NSIS contains two installer sections,
-	// first section contains the geth binary, second section holds the dev tools.
+	// first section contains the XDC binary, second section holds the dev tools.
 	templateData := map[string]interface{}{
 		"License":  "COPYING",
-		"Geth":     gethTool,
+		"XDC":     XDCTool,
 		"DevTools": devTools,
 	}
-	build.Render("build/nsis.geth.nsi", filepath.Join(*workdir, "geth.nsi"), 0644, nil)
+	build.Render("build/nsis.XDC.nsi", filepath.Join(*workdir, "XDC.nsi"), 0644, nil)
 	build.Render("build/nsis.install.nsh", filepath.Join(*workdir, "install.nsh"), 0644, templateData)
 	build.Render("build/nsis.uninstall.nsh", filepath.Join(*workdir, "uninstall.nsh"), 0644, allTools)
 	build.Render("build/nsis.pathupdate.nsh", filepath.Join(*workdir, "PathUpdate.nsh"), 0644, nil)
@@ -731,14 +751,14 @@
 	if env.Commit != "" {
 		version[2] += "-" + env.Commit[:8]
 	}
-	installer, _ := filepath.Abs("geth-" + archiveBasename(*arch, params.ArchiveVersion(env.Commit)) + ".exe")
+	installer, _ := filepath.Abs("XDC-" + archiveBasename(*arch, params.ArchiveVersion(env.Commit)) + ".exe")
 	build.MustRunCommand("makensis.exe",
 		"/DOUTPUTFILE="+installer,
 		"/DMAJORVERSION="+version[0],
 		"/DMINORVERSION="+version[1],
 		"/DBUILDVERSION="+version[2],
 		"/DARCH="+*arch,
-		filepath.Join(*workdir, "geth.nsi"),
+		filepath.Join(*workdir, "XDC.nsi"),
 	)
 
 	// Sign and publish installer.
@@ -754,7 +774,7 @@
 		local  = flag.Bool("local", false, `Flag whether we're only doing a local build (skip Maven artifacts)`)
 		signer = flag.String("signer", "", `Environment variable holding the signing key (e.g. ANDROID_SIGNING_KEY)`)
 		deploy = flag.String("deploy", "", `Destination to deploy the archive (usually "https://oss.sonatype.org")`)
-		upload = flag.String("upload", "", `Destination to upload the archive (usually "gethstore/builds")`)
+		upload = flag.String("upload", "", `Destination to upload the archive (usually "XDCstore/builds")`)
 	)
 	flag.CommandLine.Parse(cmdline)
 	env := build.Env()
@@ -773,7 +793,7 @@
 
 	if *local {
 		// If we're building locally, copy bundle to build dir and skip Maven
-		os.Rename("geth.aar", filepath.Join(GOBIN, "geth.aar"))
+		os.Rename("XDC.aar", filepath.Join(GOBIN, "XDC.aar"))
 		return
 	}
 	meta := newMavenMetadata(env)
@@ -783,8 +803,8 @@
 	maybeSkipArchive(env)
 
 	// Sign and upload the archive to Azure
-	archive := "geth-" + archiveBasename("android", params.ArchiveVersion(env.Commit)) + ".aar"
-	os.Rename("geth.aar", archive)
+	archive := "XDC-" + archiveBasename("android", params.ArchiveVersion(env.Commit)) + ".aar"
+	os.Rename("XDC.aar", archive)
 
 	if err := archiveUpload(archive, *upload, *signer); err != nil {
 		log.Fatal(err)
@@ -874,7 +894,7 @@
 	}
 	return mavenMetadata{
 		Version:      version,
-		Package:      "geth-" + version,
+		Package:      "XDC-" + version,
 		Develop:      isUnstableBuild(env),
 		Contributors: contribs,
 	}
@@ -887,7 +907,7 @@
 		local  = flag.Bool("local", false, `Flag whether we're only doing a local build (skip Maven artifacts)`)
 		signer = flag.String("signer", "", `Environment variable holding the signing key (e.g. IOS_SIGNING_KEY)`)
 		deploy = flag.String("deploy", "", `Destination to deploy the archive (usually "trunk")`)
-		upload = flag.String("upload", "", `Destination to upload the archives (usually "gethstore/builds")`)
+		upload = flag.String("upload", "", `Destination to upload the archives (usually "XDCstore/builds")`)
 	)
 	flag.CommandLine.Parse(cmdline)
 	env := build.Env()
@@ -903,7 +923,7 @@
 		build.MustRun(bind)
 		return
 	}
-	archive := "geth-" + archiveBasename("ios", params.ArchiveVersion(env.Commit))
+	archive := "XDC-" + archiveBasename("ios", params.ArchiveVersion(env.Commit))
 	if err := os.Mkdir(archive, os.ModePerm); err != nil {
 		log.Fatal(err)
 	}
@@ -921,8 +941,8 @@
 	// Prepare and upload a PodSpec to CocoaPods
 	if *deploy != "" {
 		meta := newPodMetadata(env, archive)
-		build.Render("build/pod.podspec", "Geth.podspec", 0755, meta)
-		build.MustRunCommand("pod", *deploy, "push", "Geth.podspec", "--allow-warnings", "--verbose")
+		build.Render("build/pod.podspec", "XDC.podspec", 0755, meta)
+		build.MustRunCommand("pod", *deploy, "push", "XDC.podspec", "--allow-warnings", "--verbose")
 	}
 }
 
@@ -971,7 +991,6 @@
 	}
 }
 
->>>>>>> 225171a4
 // Cross compilation
 
 func doXgo(cmdline []string) {
@@ -1022,15 +1041,13 @@
 		cmd.Env = append(cmd.Env, e)
 	}
 	return cmd
-<<<<<<< HEAD
-=======
 }
 
 // Binary distribution cleanups
 
 func doPurge(cmdline []string) {
 	var (
-		store = flag.String("store", "", `Destination from where to purge archives (usually "gethstore/builds")`)
+		store = flag.String("store", "", `Destination from where to purge archives (usually "XDCstore/builds")`)
 		limit = flag.Int("days", 30, `Age threshold above which to delete unstalbe archives`)
 	)
 	flag.CommandLine.Parse(cmdline)
@@ -1074,5 +1091,4 @@
 	if err := build.AzureBlobstoreDelete(auth, blobs); err != nil {
 		log.Fatal(err)
 	}
->>>>>>> 225171a4
 }