--- conflicted
+++ resolved
@@ -29,29 +29,19 @@
 	config *params.XDPoSConfig // Consensus engine configuration parameters
 	db     ethdb.Database      // Database to store and retrieve snapshot checkpoints
 
-<<<<<<< HEAD
 	recents    *lru.ARCCache // Snapshots for recent block to speed up reorgs
 	signatures *lru.ARCCache // Signatures of recent blocks to speed up mining
 
-	signer common.Address  // Ethereum address of the signing key
-	signFn clique.SignerFn // Signer function to authorize hashes with
-	lock   sync.RWMutex    // Protects the signer fields
-=======
 	signer   common.Address  // Ethereum address of the signing key
 	signFn   clique.SignerFn // Signer function to authorize hashes with
+	lock     sync.RWMutex    // Protects the signer fields
 	signLock sync.RWMutex    // Protects the signer fields
->>>>>>> a67f13c3
 
 	BroadcastCh   chan interface{}
 	timeoutWorker *countdown.CountdownTimer // Timer to generate broadcast timeout msg if threashold reached
 
-<<<<<<< HEAD
-	timeoutPool       *utils.Pool
-=======
-	lock              sync.RWMutex // Protects the currentRound fields etc
 	timeoutPool       *utils.Pool
 	votePool          *utils.Pool
->>>>>>> a67f13c3
 	currentRound      utils.Round
 	highestVotedRound utils.Round
 	highestQuorumCert *utils.QuorumCert
@@ -68,32 +58,24 @@
 	duration := time.Duration(config.V2.TimeoutWorkerDuration) * time.Millisecond
 	timer := countdown.NewCountDown(duration)
 	timeoutPool := utils.NewPool(config.V2.CertThreshold)
-<<<<<<< HEAD
 
 	recents, _ := lru.NewARC(utils.InmemorySnapshots)
 	signatures, _ := lru.NewARC(utils.InmemorySnapshots)
 
+	votePool := utils.NewPool(config.V2.CertThreshold)
 	engine := &XDPoS_v2{
-		config:        config,
-		db:            db,
+		config:     config,
+		db:         db,
+		signatures: signatures,
+
 		recents:       recents,
-		signatures:    signatures,
 		timeoutWorker: timer,
 		BroadcastCh:   make(chan interface{}),
-		BFTQueue:      make(chan interface{}),
 		timeoutPool:   timeoutPool,
-=======
-	votePool := utils.NewPool(config.V2.CertThreshold)
-	engine := &XDPoS_v2{
-		config:             config,
-		db:                 db,
-		timeoutWorker:      timer,
-		BroadcastCh:        make(chan interface{}),
-		timeoutPool:        timeoutPool,
-		votePool:           votePool,
+		votePool:      votePool,
+
 		highestTimeoutCert: &utils.TimeoutCert{},
 		highestQuorumCert:  &utils.QuorumCert{},
->>>>>>> a67f13c3
 	}
 	// Add callback to the timer
 	timer.OnTimeoutFn = engine.onCountdownTimeout
@@ -107,36 +89,10 @@
 /*
 	Testing tools
 */
-<<<<<<< HEAD
-// Test only. Never to be used for mainnet implementation
-func NewFaker(db ethdb.Database, config *params.XDPoSConfig) *XDPoS_v2 {
-	var fakeEngine *XDPoS_v2
-	// Set any missing consensus parameters to their defaults
-	conf := config
-	// Setup Timer
-	duration := time.Duration(config.V2.TimeoutWorkerDuration) * time.Millisecond
-	timer := countdown.NewCountDown(duration)
-	timeoutPool := utils.NewPool(2)
-
-	recents, _ := lru.NewARC(utils.InmemorySnapshots)
-	signatures, _ := lru.NewARC(utils.InmemorySnapshots)
-
-	// Allocate the snapshot caches and create the engine
-	fakeEngine = &XDPoS_v2{
-		config:        conf,
-		db:            db,
-		recents:       recents,
-		signatures:    signatures,
-		timeoutWorker: timer,
-		BroadcastCh:   make(chan interface{}),
-		BFTQueue:      make(chan interface{}),
-		timeoutPool:   timeoutPool,
-=======
 func (x *XDPoS_v2) SetNewRoundFaker(newRound utils.Round, resetTimer bool) {
 	// Reset a bunch of things
 	if resetTimer {
 		x.timeoutWorker.Reset()
->>>>>>> a67f13c3
 	}
 	x.currentRound = newRound
 }
@@ -630,7 +586,7 @@
 			2. Verify blockInfo
 			3. Broadcast(Not part of consensus)
 	*/
-	return x.verifyMsgSignature(utils.VoteSigHash(&vote.ProposedBlockInfo), vote.Signature)
+	return x.verifyMsgSignature(utils.VoteSigHash(vote.ProposedBlockInfo), vote.Signature)
 }
 
 // Consensus entry point for processing vote message to produce QC
@@ -867,7 +823,7 @@
 		return err
 	}
 	voteMsg := &utils.Vote{
-		ProposedBlockInfo: *blockInfo,
+		ProposedBlockInfo: blockInfo,
 		Signature:         signedHash,
 	}
 	x.broadcastToBftChannel(voteMsg)
@@ -955,15 +911,14 @@
 	return []common.Address{}
 }
 
-<<<<<<< HEAD
 // methods for testing
 func (x *XDPoS_v2) SetHighestQuorumCert(qc *utils.QuorumCert) {
 	x.highestQuorumCert = qc
-=======
+}
+
 func (x *XDPoS_v2) getSyncInfo() utils.SyncInfo {
 	return utils.SyncInfo{
 		HighestQuorumCert:  x.highestQuorumCert,
 		HighestTimeoutCert: x.highestTimeoutCert,
 	}
->>>>>>> a67f13c3
 }