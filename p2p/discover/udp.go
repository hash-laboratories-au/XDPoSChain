// Copyright 2015 The go-ethereum Authors
// This file is part of the go-ethereum library.
//
// The go-ethereum library is free software: you can redistribute it and/or modify
// it under the terms of the GNU Lesser General Public License as published by
// the Free Software Foundation, either version 3 of the License, or
// (at your option) any later version.
//
// The go-ethereum library is distributed in the hope that it will be useful,
// but WITHOUT ANY WARRANTY; without even the implied warranty of
// MERCHANTABILITY or FITNESS FOR A PARTICULAR PURPOSE. See the
// GNU Lesser General Public License for more details.
//
// You should have received a copy of the GNU Lesser General Public License
// along with the go-ethereum library. If not, see <http://www.gnu.org/licenses/>.

package discover

import (
	"bytes"
	"container/list"
	"crypto/ecdsa"
	"errors"
	"fmt"
	"net"
	"time"

	"github.com/ethereum/go-ethereum/crypto"
	"github.com/ethereum/go-ethereum/log"
	"github.com/ethereum/go-ethereum/p2p/nat"
	"github.com/ethereum/go-ethereum/p2p/netutil"
	"github.com/ethereum/go-ethereum/rlp"
)

// Errors
var (
	errPacketTooSmall   = errors.New("too small")
	errBadHash          = errors.New("bad hash")
	errExpired          = errors.New("expired")
	errUnsolicitedReply = errors.New("unsolicited reply")
	errUnknownNode      = errors.New("unknown node")
	errTimeout          = errors.New("RPC timeout")
	errClockWarp        = errors.New("reply deadline too far in the future")
	errClosed           = errors.New("socket closed")
)

// Timeouts
const (
	respTimeout = 500 * time.Millisecond
	expiration  = 20 * time.Second

	ntpFailureThreshold = 32               // Continuous timeouts after which to check NTP
	ntpWarningCooldown  = 10 * time.Minute // Minimum amount of time to pass before repeating NTP warning
	driftThreshold      = 10 * time.Second // Allowed clock drift before warning user
)

// RPC packet types
const (
	pingPacket = iota + 1 // zero is 'reserved'
	pongPacket
	findnodePacket
	neighborsPacket
	pingXDC
)

// RPC request structures
type (
	ping struct {
		Version    uint
		From, To   rpcEndpoint
		Expiration uint64
		// Ignore additional fields (for forward compatibility).
		Rest []rlp.RawValue `rlp:"tail"`
	}

	// pong is the reply to ping.
	pong struct {
		// This field should mirror the UDP envelope address
		// of the ping packet, which provides a way to discover the
		// the external address (after NAT).
		To rpcEndpoint

		ReplyTok   []byte // This contains the hash of the ping packet.
		Expiration uint64 // Absolute timestamp at which the packet becomes invalid.
		// Ignore additional fields (for forward compatibility).
		Rest []rlp.RawValue `rlp:"tail"`
	}

	// findnode is a query for nodes close to the given target.
	findnode struct {
		Target     NodeID // doesn't need to be an actual public key
		Expiration uint64
		// Ignore additional fields (for forward compatibility).
		Rest []rlp.RawValue `rlp:"tail"`
	}

	// reply to findnode
	neighbors struct {
		Nodes      []rpcNode
		Expiration uint64
		// Ignore additional fields (for forward compatibility).
		Rest []rlp.RawValue `rlp:"tail"`
	}

	rpcNode struct {
		IP  net.IP // len 4 for IPv4 or 16 for IPv6
		UDP uint16 // for discovery protocol
		TCP uint16 // for RLPx protocol
		ID  NodeID
	}

	rpcEndpoint struct {
		IP  net.IP // len 4 for IPv4 or 16 for IPv6
		UDP uint16 // for discovery protocol
		TCP uint16 // for RLPx protocol
	}
)

func makeEndpoint(addr *net.UDPAddr, tcpPort uint16) rpcEndpoint {
	ip := addr.IP.To4()
	if ip == nil {
		ip = addr.IP.To16()
	}
	return rpcEndpoint{IP: ip, UDP: uint16(addr.Port), TCP: tcpPort}
}

func (t *udp) nodeFromRPC(sender *net.UDPAddr, rn rpcNode) (*Node, error) {
	if rn.UDP <= 1024 {
		return nil, errors.New("low port")
	}
	if err := netutil.CheckRelayIP(sender.IP, rn.IP); err != nil {
		return nil, err
	}
	if t.netrestrict != nil && !t.netrestrict.Contains(rn.IP) {
		return nil, errors.New("not contained in netrestrict whitelist")
	}
	n := NewNode(rn.ID, rn.IP, rn.UDP, rn.TCP)
	err := n.validateComplete()
	return n, err
}

func nodeToRPC(n *Node) rpcNode {
	return rpcNode{ID: n.ID, IP: n.IP, UDP: n.UDP, TCP: n.TCP}
}

type packet interface {
	handle(t *udp, from *net.UDPAddr, fromID NodeID, mac []byte) error
	name() string
}

type conn interface {
	ReadFromUDP(b []byte) (n int, addr *net.UDPAddr, err error)
	WriteToUDP(b []byte, addr *net.UDPAddr) (n int, err error)
	Close() error
	LocalAddr() net.Addr
}

// udp implements the RPC protocol.
type udp struct {
	conn        conn
	netrestrict *netutil.Netlist
	priv        *ecdsa.PrivateKey
	ourEndpoint rpcEndpoint

	addpending chan *pending
	gotreply   chan reply

	closing chan struct{}
	nat     nat.Interface

	*Table
}

// pending represents a pending reply.
//
// some implementations of the protocol wish to send more than one
// reply packet to findnode. in general, any neighbors packet cannot
// be matched up with a specific findnode packet.
//
// our implementation handles this by storing a callback function for
// each pending reply. incoming packets from a node are dispatched
// to all the callback functions for that node.
type pending struct {
	// these fields must match in the reply.
	from  NodeID
	ptype byte

	// time when the request must complete
	deadline time.Time

	// callback is called when a matching reply arrives. if it returns
	// true, the callback is removed from the pending reply queue.
	// if it returns false, the reply is considered incomplete and
	// the callback will be invoked again for the next matching reply.
	callback func(resp interface{}) (done bool)

	// errc receives nil when the callback indicates completion or an
	// error if no further reply is received within the timeout.
	errc chan<- error
}

type reply struct {
	from  NodeID
	ptype byte
	data  interface{}
	// loop indicates whether there was
	// a matching request by sending on this channel.
	matched chan<- bool
}

// ReadPacket is sent to the unhandled channel when it could not be processed
type ReadPacket struct {
	Data []byte
	Addr *net.UDPAddr
}

// Config holds Table-related settings.
type Config struct {
	// These settings are required and configure the UDP listener:
	PrivateKey *ecdsa.PrivateKey

	// These settings are optional:
	AnnounceAddr *net.UDPAddr      // local address announced in the DHT
	NodeDBPath   string            // if set, the node database is stored at this filesystem location
	NetRestrict  *netutil.Netlist  // network whitelist
	Bootnodes    []*Node           // list of bootstrap nodes
	Unhandled    chan<- ReadPacket // unhandled packets are sent on this channel
}

// ListenUDP returns a new table that listens for UDP packets on laddr.
func ListenUDP(c conn, cfg Config) (*Table, error) {
	tab, _, err := newUDP(c, cfg)
	if err != nil {
		return nil, err
	}
	log.Info("UDP listener up", "self", tab.self)
	return tab, nil
}

func newUDP(c conn, cfg Config) (*Table, *udp, error) {
	udp := &udp{
		conn:        c,
		priv:        cfg.PrivateKey,
		netrestrict: cfg.NetRestrict,
		closing:     make(chan struct{}),
		gotreply:    make(chan reply),
		addpending:  make(chan *pending),
	}
	realaddr := c.LocalAddr().(*net.UDPAddr)
	if cfg.AnnounceAddr != nil {
		realaddr = cfg.AnnounceAddr
	}
	// TODO: separate TCP port
	udp.ourEndpoint = makeEndpoint(realaddr, uint16(realaddr.Port))
	tab, err := newTable(udp, PubkeyID(&cfg.PrivateKey.PublicKey), realaddr, cfg.NodeDBPath, cfg.Bootnodes)
	if err != nil {
		return nil, nil, err
	}
	udp.Table = tab

	go udp.loop()
	go udp.readLoop(cfg.Unhandled)
	return udp.Table, udp, nil
}

func (t *udp) close() {
	close(t.closing)
	t.conn.Close()
	// TODO: wait for the loops to end.
}

// ping sends a ping message to the given node and waits for a reply.
func (t *udp) ping(toid NodeID, toaddr *net.UDPAddr) error {
	return <-t.sendPing(toid, toaddr, nil)
}

// sendPing sends a ping message to the given node and invokes the callback
// when the reply arrives.
func (t *udp) sendPing(toid NodeID, toaddr *net.UDPAddr, callback func()) <-chan error {
	req := &ping{
		Version:    4,
		From:       t.ourEndpoint,
		To:         makeEndpoint(toaddr, 0), // TODO: maybe use known TCP port from DB
		Expiration: uint64(time.Now().Add(expiration).Unix()),
	}
	packet, hash, err := encodePacket(t.priv, pingXDC, req)
	if err != nil {
		errc := make(chan error, 1)
		errc <- err
		return errc
	}
	errc := t.pending(toid, pongPacket, func(p interface{}) bool {
		ok := bytes.Equal(p.(*pong).ReplyTok, hash)
		if ok && callback != nil {
			callback()
		}
		return ok
	})
	t.write(toaddr, req.name(), packet)
	return errc
}

func (t *udp) waitping(from NodeID) error {
	return <-t.pending(from, pingXDC, func(interface{}) bool { return true })
}

// findnode sends a findnode request to the given node and waits until
// the node has sent up to k neighbors.
func (t *udp) findnode(toid NodeID, toaddr *net.UDPAddr, target NodeID) ([]*Node, error) {
	// If we haven't seen a ping from the destination node for a while, it won't remember
	// our endpoint proof and reject findnode. Solicit a ping first.
	if time.Since(t.db.lastPingReceived(toid)) > nodeDBNodeExpiration {
		t.ping(toid, toaddr)
		t.waitping(toid)
	}

	nodes := make([]*Node, 0, bucketSize)
	nreceived := 0
	errc := t.pending(toid, neighborsPacket, func(r interface{}) bool {
		reply := r.(*neighbors)
		for _, rn := range reply.Nodes {
			nreceived++
			n, err := t.nodeFromRPC(toaddr, rn)
			if err != nil {
				log.Trace("Invalid neighbor node received", "ip", rn.IP, "addr", toaddr, "err", err)
				continue
			}
			nodes = append(nodes, n)
		}
		return nreceived >= bucketSize
	})
	t.send(toaddr, findnodePacket, &findnode{
		Target:     target,
		Expiration: uint64(time.Now().Add(expiration).Unix()),
	})
	return nodes, <-errc
}

// pending adds a reply callback to the pending reply queue.
// see the documentation of type pending for a detailed explanation.
func (t *udp) pending(id NodeID, ptype byte, callback func(interface{}) bool) <-chan error {
	ch := make(chan error, 1)
	p := &pending{from: id, ptype: ptype, callback: callback, errc: ch}
	select {
	case t.addpending <- p:
		// loop will handle it
	case <-t.closing:
		ch <- errClosed
	}
	return ch
}

func (t *udp) handleReply(from NodeID, ptype byte, req packet) bool {
	matched := make(chan bool, 1)
	select {
	case t.gotreply <- reply{from, ptype, req, matched}:
		// loop will handle it
		return <-matched
	case <-t.closing:
		return false
	}
}

// loop runs in its own goroutine. it keeps track of
// the refresh timer and the pending reply queue.
func (t *udp) loop() {
	var (
		plist        = list.New()
		timeout      = time.NewTimer(0)
		nextTimeout  *pending // head of plist when timeout was last reset
		contTimeouts = 0      // number of continuous timeouts to do NTP checks
		ntpWarnTime  = time.Unix(0, 0)
	)
	<-timeout.C // ignore first timeout
	defer timeout.Stop()

	resetTimeout := func() {
		if plist.Front() == nil || nextTimeout == plist.Front().Value {
			return
		}
		// Start the timer so it fires when the next pending reply has expired.
		now := time.Now()
		for el := plist.Front(); el != nil; el = el.Next() {
			nextTimeout = el.Value.(*pending)
			if dist := nextTimeout.deadline.Sub(now); dist < 2*respTimeout {
				timeout.Reset(dist)
				return
			}
			// Remove pending replies whose deadline is too far in the
			// future. These can occur if the system clock jumped
			// backwards after the deadline was assigned.
			nextTimeout.errc <- errClockWarp
			plist.Remove(el)
		}
		nextTimeout = nil
		timeout.Stop()
	}

	for {
		resetTimeout()

		select {
		case <-t.closing:
			for el := plist.Front(); el != nil; el = el.Next() {
				el.Value.(*pending).errc <- errClosed
			}
			return

		case p := <-t.addpending:
			p.deadline = time.Now().Add(respTimeout)
			plist.PushBack(p)

		case r := <-t.gotreply:
			var matched bool
			for el := plist.Front(); el != nil; el = el.Next() {
				p := el.Value.(*pending)
				if p.from == r.from && p.ptype == r.ptype {
					matched = true
					// Remove the matcher if its callback indicates
					// that all replies have been received. This is
					// required for packet types that expect multiple
					// reply packets.
					if p.callback(r.data) {
						p.errc <- nil
						plist.Remove(el)
					}
					// Reset the continuous timeout counter (time drift detection)
					contTimeouts = 0
				}
			}
			r.matched <- matched

		case now := <-timeout.C:
			nextTimeout = nil

			// Notify and remove callbacks whose deadline is in the past.
			for el := plist.Front(); el != nil; el = el.Next() {
				p := el.Value.(*pending)
				if now.After(p.deadline) || now.Equal(p.deadline) {
					p.errc <- errTimeout
					plist.Remove(el)
					contTimeouts++
				}
			}
			// If we've accumulated too many timeouts, do an NTP time sync check
			if contTimeouts > ntpFailureThreshold {
				if time.Since(ntpWarnTime) >= ntpWarningCooldown {
					ntpWarnTime = time.Now()
					go checkClockDrift()
				}
				contTimeouts = 0
			}
		}
	}
}

const (
	macSize  = 256 / 8
	sigSize  = 520 / 8
	headSize = macSize + sigSize // space of packet frame data
)

var (
	headSpace = make([]byte, headSize)

	// Neighbors replies are sent across multiple packets to
	// stay below the 1280 byte limit. We compute the maximum number
	// of entries by stuffing a packet until it grows too large.
	maxNeighbors int
)

func init() {
	p := neighbors{Expiration: ^uint64(0)}
	maxSizeNode := rpcNode{IP: make(net.IP, 16), UDP: ^uint16(0), TCP: ^uint16(0)}
	for n := 0; ; n++ {
		p.Nodes = append(p.Nodes, maxSizeNode)
		size, _, err := rlp.EncodeToReader(p)
		if err != nil {
			// If this ever happens, it will be caught by the unit tests.
			panic("cannot encode: " + err.Error())
		}
		if headSize+size+1 >= 1280 {
			maxNeighbors = n
			break
		}
	}
}

func (t *udp) send(toaddr *net.UDPAddr, ptype byte, req packet) ([]byte, error) {
	packet, hash, err := encodePacket(t.priv, ptype, req)
	if err != nil {
		return hash, err
	}
	return hash, t.write(toaddr, req.name(), packet)
}

func (t *udp) write(toaddr *net.UDPAddr, what string, packet []byte) error {
	_, err := t.conn.WriteToUDP(packet, toaddr)
	log.Trace(">> "+what, "addr", toaddr, "err", err)
	return err
}

func encodePacket(priv *ecdsa.PrivateKey, ptype byte, req interface{}) (packet, hash []byte, err error) {
	b := new(bytes.Buffer)
	b.Write(headSpace)
	b.WriteByte(ptype)
	if err := rlp.Encode(b, req); err != nil {
		log.Error("Can't encode discv4 packet", "err", err)
		return nil, nil, err
	}
	packet = b.Bytes()
	sig, err := crypto.Sign(crypto.Keccak256(packet[headSize:]), priv)
	if err != nil {
		log.Error("Can't sign discv4 packet", "err", err)
		return nil, nil, err
	}
	copy(packet[macSize:], sig)
	// add the hash to the front. Note: this doesn't protect the
	// packet in any way. Our public key will be part of this hash in
	// The future.
	hash = crypto.Keccak256(packet[macSize:])
	copy(packet, hash)
	return packet, hash, nil
}

// readLoop runs in its own goroutine. it handles incoming UDP packets.
func (t *udp) readLoop(unhandled chan<- ReadPacket) {
	defer t.conn.Close()
	if unhandled != nil {
		defer close(unhandled)
	}
	// Discovery packets are defined to be no larger than 1280 bytes.
	// Packets larger than this size will be cut at the end and treated
	// as invalid because their hash won't match.
	buf := make([]byte, 1280)
	for {
		nbytes, from, err := t.conn.ReadFromUDP(buf)
		if netutil.IsTemporaryError(err) {
			// Ignore temporary read errors.
			log.Debug("Temporary UDP read error", "err", err)
			continue
		} else if err != nil {
			// Shut down the loop for permament errors.
			log.Debug("UDP read error", "err", err)
			return
		}
		if t.handlePacket(from, buf[:nbytes]) != nil && unhandled != nil {
			select {
			case unhandled <- ReadPacket{buf[:nbytes], from}:
			default:
			}
		}
	}
}

func (t *udp) handlePacket(from *net.UDPAddr, buf []byte) error {
	packet, fromID, hash, err := decodePacket(buf)
	if err != nil {
		log.Debug("Bad discv4 packet", "addr", from, "err", err)
		return err
	}
	err = packet.handle(t, from, fromID, hash)
	log.Trace("<< "+packet.name(), "addr", from, "err", err)
	return err
}

func decodePacket(buf []byte) (packet, NodeID, []byte, error) {
	if len(buf) < headSize+1 {
		return nil, NodeID{}, nil, errPacketTooSmall
	}
	hash, sig, sigdata := buf[:macSize], buf[macSize:headSize], buf[headSize:]
	shouldhash := crypto.Keccak256(buf[macSize:])
	if !bytes.Equal(hash, shouldhash) {
		return nil, NodeID{}, nil, errBadHash
	}
	fromID, err := recoverNodeID(crypto.Keccak256(buf[headSize:]), sig)
	if err != nil {
		return nil, NodeID{}, hash, err
	}
	var req packet
	switch ptype := sigdata[0]; ptype {
	case pingXDC:
		req = new(ping)
	case pongPacket:
		req = new(pong)
	case findnodePacket:
		req = new(findnode)
	case neighborsPacket:
		req = new(neighbors)
	default:
		return nil, fromID, hash, fmt.Errorf("unknown type: %d", ptype)
	}
	s := rlp.NewStream(bytes.NewReader(sigdata[1:]), 0)
	err = s.Decode(req)
	return req, fromID, hash, err
}

func (req *ping) handle(t *udp, from *net.UDPAddr, fromID NodeID, mac []byte) error {
	if expired(req.Expiration) {
		return errExpired
	}
	t.send(from, pongPacket, &pong{
		To:         makeEndpoint(from, req.From.TCP),
		ReplyTok:   mac,
		Expiration: uint64(time.Now().Add(expiration).Unix()),
	})
<<<<<<< HEAD
	if !t.handleReply(fromID, pingXDC, req) {
		// Note: we're ignoring the provided IP address right now
		go t.bond(true, fromID, from, req.From.TCP)
=======
	t.handleReply(fromID, pingPacket, req)

	// Add the node to the table. Before doing so, ensure that we have a recent enough pong
	// recorded in the database so their findnode requests will be accepted later.
	n := NewNode(fromID, from.IP, uint16(from.Port), req.From.TCP)
	if time.Since(t.db.lastPongReceived(fromID)) > nodeDBNodeExpiration {
		t.sendPing(fromID, from, func() { t.addThroughPing(n) })
	} else {
		t.addThroughPing(n)
>>>>>>> 225171a4
	}
	t.db.updateLastPingReceived(fromID, time.Now())
	return nil
}

func (req *ping) name() string { return "PING XDC/v4" }

func (req *pong) handle(t *udp, from *net.UDPAddr, fromID NodeID, mac []byte) error {
	if expired(req.Expiration) {
		return errExpired
	}
	if !t.handleReply(fromID, pongPacket, req) {
		return errUnsolicitedReply
	}
	t.db.updateLastPongReceived(fromID, time.Now())
	return nil
}

func (req *pong) name() string { return "PONG/v4" }

func (req *findnode) handle(t *udp, from *net.UDPAddr, fromID NodeID, mac []byte) error {
	if expired(req.Expiration) {
		return errExpired
	}
	if !t.db.hasBond(fromID) {
		// No endpoint proof pong exists, we don't process the packet. This prevents an
		// attack vector where the discovery protocol could be used to amplify traffic in a
		// DDOS attack. A malicious actor would send a findnode request with the IP address
		// and UDP port of the target as the source address. The recipient of the findnode
		// packet would then send a neighbors packet (which is a much bigger packet than
		// findnode) to the victim.
		return errUnknownNode
	}
	target := crypto.Keccak256Hash(req.Target[:])
	t.mutex.Lock()
	closest := t.closest(target, bucketSize).entries
	t.mutex.Unlock()
	log.Trace("find neighbors ", "from", from, "fromID", fromID, "closest", len(closest))
	p := neighbors{Expiration: uint64(time.Now().Add(expiration).Unix())}
	var sent bool
	// Send neighbors in chunks with at most maxNeighbors per packet
	// to stay below the 1280 byte limit.
	for _, n := range closest {
		if netutil.CheckRelayIP(from.IP, n.IP) == nil {
			p.Nodes = append(p.Nodes, nodeToRPC(n))
		}
		if len(p.Nodes) == maxNeighbors {
			t.send(from, neighborsPacket, &p)
			p.Nodes = p.Nodes[:0]
			sent = true
		}
	}
	if len(p.Nodes) > 0 || !sent {
		t.send(from, neighborsPacket, &p)
	}
	return nil
}

func (req *findnode) name() string { return "FINDNODE/v4" }

func (req *neighbors) handle(t *udp, from *net.UDPAddr, fromID NodeID, mac []byte) error {
	if expired(req.Expiration) {
		return errExpired
	}
	if !t.handleReply(fromID, neighborsPacket, req) {
		return errUnsolicitedReply
	}
	return nil
}

func (req *neighbors) name() string { return "NEIGHBORS/v4" }

func expired(ts uint64) bool {
	return time.Unix(int64(ts), 0).Before(time.Now())
}<|MERGE_RESOLUTION|>--- conflicted
+++ resolved
@@ -604,11 +604,6 @@
 		ReplyTok:   mac,
 		Expiration: uint64(time.Now().Add(expiration).Unix()),
 	})
-<<<<<<< HEAD
-	if !t.handleReply(fromID, pingXDC, req) {
-		// Note: we're ignoring the provided IP address right now
-		go t.bond(true, fromID, from, req.From.TCP)
-=======
 	t.handleReply(fromID, pingPacket, req)
 
 	// Add the node to the table. Before doing so, ensure that we have a recent enough pong
@@ -618,7 +613,6 @@
 		t.sendPing(fromID, from, func() { t.addThroughPing(n) })
 	} else {
 		t.addThroughPing(n)
->>>>>>> 225171a4
 	}
 	t.db.updateLastPingReceived(fromID, time.Now())
 	return nil
