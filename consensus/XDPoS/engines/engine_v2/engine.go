package engine_v2

import (
	"bytes"
	"encoding/json"
	"errors"
	"fmt"
	"io/ioutil"
	"math/big"
	"path/filepath"
	"sync"
	"time"

	"github.com/XinFinOrg/XDPoSChain/accounts"
	"github.com/XinFinOrg/XDPoSChain/common"
	"github.com/XinFinOrg/XDPoSChain/common/countdown"
	"github.com/XinFinOrg/XDPoSChain/consensus"
	"github.com/XinFinOrg/XDPoSChain/consensus/XDPoS/utils"
	"github.com/XinFinOrg/XDPoSChain/consensus/clique"
	"github.com/XinFinOrg/XDPoSChain/consensus/misc"
	"github.com/XinFinOrg/XDPoSChain/core/state"
	"github.com/XinFinOrg/XDPoSChain/core/types"
	"github.com/XinFinOrg/XDPoSChain/crypto"
	"github.com/XinFinOrg/XDPoSChain/ethdb"
	"github.com/XinFinOrg/XDPoSChain/log"
	"github.com/XinFinOrg/XDPoSChain/params"
	lru "github.com/hashicorp/golang-lru"
)

type XDPoS_v2 struct {
	config       *params.XDPoSConfig // Consensus engine configuration parameters
	db           ethdb.Database      // Database to store and retrieve snapshot checkpoints
	isInitilised bool                // status of v2 variables

	snapshots       *lru.ARCCache // Snapshots for gap block
	signatures      *lru.ARCCache // Signatures of recent blocks to speed up mining
	epochSwitches   *lru.ARCCache // infos of epoch: master nodes, epoch switch block info, parent of that info
	verifiedHeaders *lru.ARCCache

	signer   common.Address  // Ethereum address of the signing key
	signFn   clique.SignerFn // Signer function to authorize hashes with
	lock     sync.RWMutex    // Protects the signer fields
	signLock sync.RWMutex    // Protects the signer fields

	BroadcastCh  chan interface{}
	waitPeriodCh chan int

	timeoutWorker *countdown.CountdownTimer // Timer to generate broadcast timeout msg if threashold reached
	timeoutCount  int                       // number of timeout being sent

	timeoutPool       *utils.Pool
	votePool          *utils.Pool
	currentRound      utils.Round
	highestVotedRound utils.Round
	highestQuorumCert *utils.QuorumCert
	// lockQuorumCert in XDPoS Consensus 2.0, used in voting rule
	lockQuorumCert     *utils.QuorumCert
	highestTimeoutCert *utils.TimeoutCert
	highestCommitBlock *utils.BlockInfo

	HookReward  func(chain consensus.ChainReader, state *state.StateDB, parentState *state.StateDB, header *types.Header) (map[string]interface{}, error)
	HookPenalty func(chain consensus.ChainReader, number *big.Int, parentHash common.Hash, candidates []common.Address) ([]common.Address, error)
}

func New(config *params.XDPoSConfig, db ethdb.Database, waitPeriodCh chan int) *XDPoS_v2 {
	// Setup Timer
	duration := time.Duration(config.V2.TimeoutPeriod) * time.Second
	timer := countdown.NewCountDown(duration)
	timeoutPool := utils.NewPool(config.V2.CertThreshold)

	snapshots, _ := lru.NewARC(utils.InmemorySnapshots)
	signatures, _ := lru.NewARC(utils.InmemorySnapshots)
	epochSwitches, _ := lru.NewARC(int(utils.InmemoryEpochs))
	verifiedHeaders, _ := lru.NewARC(utils.InmemorySnapshots)

	votePool := utils.NewPool(config.V2.CertThreshold)
	engine := &XDPoS_v2{
		config:       config,
		db:           db,
		isInitilised: false,

		signatures: signatures,

		verifiedHeaders: verifiedHeaders,
		snapshots:       snapshots,
		epochSwitches:   epochSwitches,
		timeoutWorker:   timer,
		BroadcastCh:     make(chan interface{}),
		waitPeriodCh:    waitPeriodCh,

		timeoutPool: timeoutPool,
		votePool:    votePool,

		highestTimeoutCert: &utils.TimeoutCert{
			Round:      utils.Round(0),
			Signatures: []utils.Signature{},
		},
		highestQuorumCert: &utils.QuorumCert{
			ProposedBlockInfo: &utils.BlockInfo{
				Hash:   common.Hash{},
				Round:  utils.Round(0),
				Number: big.NewInt(0),
			},
			Signatures: []utils.Signature{},
		},
		highestVotedRound:  utils.Round(0),
		highestCommitBlock: nil,
	}
	// Add callback to the timer
	timer.OnTimeoutFn = engine.OnCountdownTimeout

	return engine
}

/* V2 Block
SignerFn is a signer callback function to request a hash to be signed by a
backing account.
type SignerFn func(accounts.Account, []byte) ([]byte, error)

sigHash returns the hash which is used as input for the delegated-proof-of-stake
signing. It is the hash of the entire header apart from the 65 byte signature
contained at the end of the extra data.
*/
func (x *XDPoS_v2) SignHash(header *types.Header) (hash common.Hash) {
	return sigHash(header)
}

func (x *XDPoS_v2) Initial(chain consensus.ChainReader, header *types.Header) error {
	log.Info("[Initial] initial v2 related parameters")

	if x.highestQuorumCert.ProposedBlockInfo.Hash != (common.Hash{}) { // already initialized
		log.Warn("[Initial] Already initialized", "x.highestQuorumCert.ProposedBlockInfo.Hash", x.highestQuorumCert.ProposedBlockInfo.Hash)
		return nil
	}

	var quorumCert *utils.QuorumCert
	var err error

	if header.Number.Int64() == x.config.V2.SwitchBlock.Int64() {
		log.Info("[Initial] highest QC for consensus v2 first block")
		blockInfo := &utils.BlockInfo{
			Hash:   header.Hash(),
			Round:  utils.Round(0),
			Number: header.Number,
		}
		quorumCert = &utils.QuorumCert{
			ProposedBlockInfo: blockInfo,
			Signatures:        nil,
		}

		// can not call processQC because round is equal to default
		x.currentRound = 1
		x.highestQuorumCert = quorumCert

	} else {
		log.Info("[Initial] highest QC from current header")
		quorumCert, _, _, err = x.getExtraFields(header)
		if err != nil {
			return err
		}
		err = x.processQC(chain, quorumCert)
		if err != nil {
			return err
		}
	}

	// Initial first v2 snapshot
	if header.Number.Uint64() < x.config.V2.SwitchBlock.Uint64()+x.config.Gap {

		checkpointBlockNumber := header.Number.Uint64() - header.Number.Uint64()%x.config.Epoch
		checkpointHeader := chain.GetHeaderByNumber(checkpointBlockNumber)

		lastGapNum := checkpointBlockNumber - x.config.Gap
		lastGapHeader := chain.GetHeaderByNumber(lastGapNum)

		log.Info("[Initial] init first snapshot")
		_, _, masternodes, err := x.getExtraFields(checkpointHeader)
		if err != nil {
			log.Error("[Initial] Error while get masternodes", "error", err)
			return err
		}
		snap := newSnapshot(lastGapNum, lastGapHeader.Hash(), masternodes)
		x.snapshots.Add(snap.Hash, snap)
		err = storeSnapshot(snap, x.db)
		if err != nil {
			log.Error("[Initial] Error while store snapshot", "error", err)
			return err
		}
	}

	// Initial timeout
	log.Info("[Initial] miner wait period", "period", x.config.V2.WaitPeriod)
	// avoid deadlock
	go func() {
		x.waitPeriodCh <- x.config.V2.WaitPeriod
	}()

	// Kick-off the countdown timer
	x.timeoutWorker.Reset(chain)

	log.Info("[Initial] finish initialisation")

	return nil
}

// Prepare implements consensus.Engine, preparing all the consensus fields of the
// header for running the transactions on top.
func (x *XDPoS_v2) Prepare(chain consensus.ChainReader, header *types.Header) error {

	x.lock.RLock()
	currentRound := x.currentRound
	highestQC := x.highestQuorumCert
	x.lock.RUnlock()

	if header.ParentHash != highestQC.ProposedBlockInfo.Hash {
		fmt.Println("[Prepare] parent hash and QC hash does not match", "blockNum", header.Number, "parentHash", header.ParentHash, "QCHash", highestQC.ProposedBlockInfo.Hash, "QCNumber", highestQC.ProposedBlockInfo.Number)
		log.Warn("[Prepare] parent hash and QC hash does not match", "blockNum", header.Number, "parentHash", header.ParentHash, "QCHash", highestQC.ProposedBlockInfo.Hash, "QCNumber", highestQC.ProposedBlockInfo.Number)
		return consensus.ErrNotReadyToPropose
	}

	extra := utils.ExtraFields_v2{
		Round:      currentRound,
		QuorumCert: highestQC,
	}

	extraBytes, err := extra.EncodeToBytes()
	if err != nil {
		return err
	}
	header.Extra = extraBytes

	header.Nonce = types.BlockNonce{}

	number := header.Number.Uint64()
	parent := chain.GetHeader(header.ParentHash, number-1)
	log.Info("Preparing new block!", "Number", number, "Parent Hash", parent.Hash())
	if parent == nil {
		return consensus.ErrUnknownAncestor
	}

	// Set the correct difficulty
	header.Difficulty = x.calcDifficulty(chain, parent, x.signer)
	log.Debug("CalcDifficulty ", "number", header.Number, "difficulty", header.Difficulty)

	isEpochSwitchBlock, _, err := x.IsEpochSwitch(header)
	if err != nil {
		log.Error("[Prepare] Error while trying to determine if header is an epoch switch during Prepare", "header", header, "Error", err)
		return err
	}
	if isEpochSwitchBlock {
		masterNodes, penalties, err := x.calcMasternodes(chain, header.Number, header.ParentHash)
		if err != nil {
			return err
		}
		for _, v := range masterNodes {
			header.Validators = append(header.Validators, v[:]...)
		}
		for _, v := range penalties {
			header.Penalties = append(header.Penalties, v[:]...)
		}
	}

	// Mix digest is reserved for now, set to empty
	header.MixDigest = common.Hash{}

	// Ensure the timestamp has the correct delay
	// TODO: Proper deal with time
	// TODO: if timestamp > current time, how to deal with future timestamp
	header.Time = new(big.Int).Add(parent.Time, new(big.Int).SetUint64(x.config.Period))
	if header.Time.Int64() < time.Now().Unix() {
		header.Time = big.NewInt(time.Now().Unix())
	}

	return nil
}

// Finalize implements consensus.Engine, ensuring no uncles are set, nor block
// rewards given, and returns the final block.
func (x *XDPoS_v2) Finalize(chain consensus.ChainReader, header *types.Header, state *state.StateDB, parentState *state.StateDB, txs []*types.Transaction, uncles []*types.Header, receipts []*types.Receipt) (*types.Block, error) {
	// set block reward

	isEpochSwitch, _, err := x.IsEpochSwitch(header)
	if err != nil {
		log.Error("[Finalize] IsEpochSwitch bug!", "err", err)
		return nil, err
	}
	if x.HookReward != nil && isEpochSwitch {
		rewards, err := x.HookReward(chain, state, parentState, header)
		if err != nil {
			return nil, err
		}
		if len(common.StoreRewardFolder) > 0 {
			data, err := json.Marshal(rewards)
			if err == nil {
				err = ioutil.WriteFile(filepath.Join(common.StoreRewardFolder, header.Number.String()+"."+header.Hash().Hex()), data, 0644)
			}
			if err != nil {
				log.Error("Error when save reward info ", "number", header.Number, "hash", header.Hash().Hex(), "err", err)
			}
		}
	}

	// the state remains as is and uncles are dropped
	header.Root = state.IntermediateRoot(chain.Config().IsEIP158(header.Number))
	header.UncleHash = types.CalcUncleHash(nil)

	// Assemble and return the final block for sealing
	return types.NewBlock(header, txs, nil, receipts), nil
}

// Authorize injects a private key into the consensus engine to mint new blocks with.
func (x *XDPoS_v2) Authorize(signer common.Address, signFn clique.SignerFn) {
	x.signLock.Lock()
	defer x.signLock.Unlock()

	x.signer = signer
	x.signFn = signFn
}

func (x *XDPoS_v2) Author(header *types.Header) (common.Address, error) {
	return ecrecover(header, x.signatures)
}

// Seal implements consensus.Engine, attempting to create a sealed block using
// the local signing credentials.
func (x *XDPoS_v2) Seal(chain consensus.ChainReader, block *types.Block, stop <-chan struct{}) (*types.Block, error) {
	header := block.Header()

	// Sealing the genesis block is not supported
	number := header.Number.Uint64()
	if number == 0 {
		return nil, utils.ErrUnknownBlock
	}

	// Don't hold the signer fields for the entire sealing procedure
	x.signLock.RLock()
	signer, signFn := x.signer, x.signFn
	x.signLock.RUnlock()

	select {
	case <-stop:
		return nil, nil
	default:
	}

	// Sign all the things!
	signature, err := signFn(accounts.Account{Address: signer}, sigHash(header).Bytes())
	if err != nil {
		return nil, err
	}
	header.Validator = signature

	return block.WithSeal(header), nil
}

// CalcDifficulty is the difficulty adjustment algorithm. It returns the difficulty
// that a new block should have based on the previous blocks in the chain and the
// current signer.
func (x *XDPoS_v2) CalcDifficulty(chain consensus.ChainReader, time uint64, parent *types.Header) *big.Int {
	return x.calcDifficulty(chain, parent, x.signer)
}

// TODO: what should be new difficulty
func (x *XDPoS_v2) calcDifficulty(chain consensus.ChainReader, parent *types.Header, signer common.Address) *big.Int {
	// TODO: The difference of round number between parent round and current round
	return big.NewInt(1)
}

// Check if it's my turm to mine a block. Note: The second return value `preIndex` is useless in V2 engine
func (x *XDPoS_v2) YourTurn(chain consensus.ChainReader, parent *types.Header, signer common.Address) (bool, error) {
	x.lock.RLock()
	defer x.lock.RUnlock()

	if !x.isInitilised {
		err := x.Initial(chain, parent)
		if err != nil {
			log.Error("[YourTurn] Error while initialising last v2 variables", "ParentBlockHash", parent.Hash(), "Error", err)
			return false, err
		}
		x.isInitilised = true
	}

	waitedTime := time.Now().Unix() - parent.Time.Int64()
	if waitedTime < int64(x.config.V2.MinePeriod) {
		log.Trace("[YourTurn] wait after mine period", "minePeriod", x.config.V2.MinePeriod, "waitedTime", waitedTime)
		return false, nil
	}

	round := x.currentRound
	isEpochSwitch, _, err := x.IsEpochSwitchAtRound(round, parent)
	if err != nil {
		log.Error("[YourTurn] check epoch switch at round failed", "Error", err)
		return false, err
	}
	var masterNodes []common.Address
	if isEpochSwitch {
		if x.config.V2.SwitchBlock.Cmp(parent.Number) == 0 {
			// the initial master nodes of v1->v2 switch contains penalties node
			_, _, masterNodes, err = x.getExtraFields(parent)
			if err != nil {
				log.Error("[YourTurn] Cannot find snapshot at gap num of last V1", "err", err, "number", x.config.V2.SwitchBlock.Uint64())
				return false, err
			}
		} else {
			masterNodes, _, err = x.calcMasternodes(chain, big.NewInt(0).Add(parent.Number, big.NewInt(1)), parent.Hash())
			if err != nil {
				log.Error("[YourTurn] Cannot calcMasternodes at gap num ", "err", err, "parent number", parent.Number)
				return false, err
			}
		}
	} else {
		// this block and parent belong to the same epoch
		masterNodes = x.GetMasternodes(chain, parent)
	}

	if len(masterNodes) == 0 {
		log.Error("[YourTurn] Fail to find any master nodes from current block round epoch", "Hash", parent.Hash(), "CurrentRound", round, "Number", parent.Number)
		return false, errors.New("masternodes not found")
	}

	curIndex := utils.Position(masterNodes, signer)
	if curIndex == -1 {
		log.Debug("[YourTurn] Not authorised signer", "MN", masterNodes, "Hash", parent.Hash(), "signer", signer)
		return false, nil
	}

	for i, s := range masterNodes {
		log.Debug("[YourTurn] Masternode:", "index", i, "address", s.String(), "parentBlockNum", parent.Number)
	}

	leaderIndex := uint64(round) % x.config.Epoch % uint64(len(masterNodes))
	if masterNodes[leaderIndex] != signer {
		log.Debug("[YourTurn] Not my turn", "curIndex", curIndex, "leaderIndex", leaderIndex, "Hash", parent.Hash(), "masterNodes[leaderIndex]", masterNodes[leaderIndex], "signer", signer)
		return false, nil
	}
<<<<<<< HEAD
	log.Debug("[YourTurn] Not authorised signer", "signer", signer, "MN", masterNodes, "Hash", parent.Hash(), "masterNodes[leaderIndex]", masterNodes[leaderIndex], "signer", signer)
	return false, nil
=======

	return true, nil
>>>>>>> a4b362ae
}

func (x *XDPoS_v2) IsAuthorisedAddress(chain consensus.ChainReader, header *types.Header, address common.Address) bool {
	x.lock.RLock()
	defer x.lock.RUnlock()

	_, round, _, err := x.getExtraFields(header)
	if err != nil {
		log.Error("[IsAuthorisedAddress] Fail to decode v2 extra data", "Hash", header.Hash().Hex(), "Extra", header.Extra, "Error", err)
		return false
	}
	blockRound := round

	masterNodes := x.GetMasternodes(chain, header)

	if len(masterNodes) == 0 {
		log.Error("[IsAuthorisedAddress] Fail to find any master nodes from current block round epoch", "Hash", header.Hash().Hex(), "Round", blockRound, "Number", header.Number)
		return false
	}

	for index, masterNodeAddress := range masterNodes {
		if masterNodeAddress == address {
			log.Debug("[IsAuthorisedAddress] Found matching master node address", "index", index, "Address", address, "MasterNodes", masterNodes)
			return true
		}
	}

	log.Warn("Not authorised address", "Address", address.Hex(), "Hash", header.Hash().Hex())
	for index, mn := range masterNodes {
		log.Warn("Master node list item", "mn", mn.Hex(), "index", index)
	}

	return false
}

// Copy from v1
func (x *XDPoS_v2) GetSnapshot(chain consensus.ChainReader, header *types.Header) (*SnapshotV2, error) {
	number := header.Number.Uint64()
	log.Trace("get snapshot", "number", number)
	snap, err := x.getSnapshot(chain, number, false)
	if err != nil {
		return nil, err
	}
	return snap, nil
}

// snapshot retrieves the authorization snapshot at a given point in time.
func (x *XDPoS_v2) getSnapshot(chain consensus.ChainReader, number uint64, isGapNumber bool) (*SnapshotV2, error) {
	var gapBlockNum uint64
	if isGapNumber {
		gapBlockNum = number
	} else {
		gapBlockNum = number - number%x.config.Epoch - x.config.Gap
	}

	gapBlockHash := chain.GetHeaderByNumber(gapBlockNum).Hash()
	log.Debug("get snapshot from gap block", "number", gapBlockNum, "hash", gapBlockHash.Hex())

	// If an in-memory SnapshotV2 was found, use that
	if s, ok := x.snapshots.Get(gapBlockHash); ok {
		snap := s.(*SnapshotV2)
		log.Trace("Loaded snapshot from memory", "number", gapBlockNum, "hash", gapBlockHash)
		return snap, nil
	}
	// If an on-disk checkpoint snapshot can be found, use that
	snap, err := loadSnapshot(x.db, gapBlockHash)
	if err != nil {
		log.Error("Cannot find snapshot from last gap block", "err", err, "number", gapBlockNum, "hash", gapBlockHash)
		return nil, err
	}

	log.Trace("Loaded snapshot from disk", "number", gapBlockNum, "hash", gapBlockHash)
	x.snapshots.Add(snap.Hash, snap)
	return snap, nil
}

func (x *XDPoS_v2) UpdateMasternodes(chain consensus.ChainReader, header *types.Header, ms []utils.Masternode) error {
	number := header.Number.Uint64()
	log.Trace("take snapshot", "number", number, "hash", header.Hash())

	masterNodes := []common.Address{}
	for _, m := range ms {
		masterNodes = append(masterNodes, m.Address)
	}

	x.lock.RLock()
	snap := newSnapshot(number, header.Hash(), masterNodes)
	x.lock.RUnlock()

	err := storeSnapshot(snap, x.db)
	if err != nil {
		log.Error("[UpdateMasternodes] Error while store snashot", "hash", header.Hash(), "currentRound", x.currentRound, "error", err)
		return err
	}
	x.snapshots.Add(snap.Hash, snap)

	nm := []string{}
	for _, n := range ms {
		nm = append(nm, n.Address.String())
	}
	log.Info("New set of masternodes has been updated to snapshot", "number", snap.Number, "hash", snap.Hash, "new masternodes", nm)

	return nil
}

func (x *XDPoS_v2) VerifyHeader(chain consensus.ChainReader, header *types.Header, fullVerify bool) error {
	err := x.verifyHeader(chain, header, nil, fullVerify)
	if err != nil {
		log.Warn("[VerifyHeader] Fail to verify header", "fullVerify", fullVerify, "blockNum", header.Number, "blockHash", header.Hash(), "error", err)
	}
	return err
}

// Verify a list of headers
func (x *XDPoS_v2) VerifyHeaders(chain consensus.ChainReader, headers []*types.Header, fullVerifies []bool, abort <-chan struct{}, results chan<- error) {
	go func() {
		for i, header := range headers {
			err := x.verifyHeader(chain, header, headers[:i], fullVerifies[i])
			log.Warn("[VerifyHeaders] Fail to verify header", "fullVerify", fullVerifies[i], "blockNum", header.Number, "blockHash", header.Hash(), "error", err)
			select {
			case <-abort:
				return
			case results <- err:
			}
		}
	}()
}

// Verify individual header
func (x *XDPoS_v2) verifyHeader(chain consensus.ChainReader, header *types.Header, parents []*types.Header, fullVerify bool) error {
	// If we're running a engine faking, accept any block as valid
	if x.config.V2.SkipV2Validation {
		return nil
	}
	_, check := x.verifiedHeaders.Get(header.Hash())
	if check {
		return nil
	}

	if header.Number == nil {
		return utils.ErrUnknownBlock
	}

	if fullVerify {
		if len(header.Validator) == 0 {
			return consensus.ErrNoValidatorSignature
		}
		// Don't waste time checking blocks from the future
		if header.Time.Int64() > time.Now().Unix() {
			return consensus.ErrFutureBlock
		}
	}

	// Verify this is truely a v2 block first

	quorumCert, _, _, err := x.getExtraFields(header)
	if err != nil {
		return utils.ErrInvalidV2Extra
	}

	err = x.verifyQC(chain, quorumCert)
	if err != nil {
		log.Warn("[verifyHeader] fail to verify QC", "QCNumber", quorumCert.ProposedBlockInfo.Number, "QCsigLength", len(quorumCert.Signatures))
		return err
	}
	// Nonces must be 0x00..0 or 0xff..f, zeroes enforced on checkpoints
	if !bytes.Equal(header.Nonce[:], utils.NonceAuthVote) && !bytes.Equal(header.Nonce[:], utils.NonceDropVote) {
		return utils.ErrInvalidVote
	}
	// Ensure that the mix digest is zero as we don't have fork protection currently
	if header.MixDigest != (common.Hash{}) {
		return utils.ErrInvalidMixDigest
	}
	// Ensure that the block doesn't contain any uncles which are meaningless in XDPoS_v1
	if header.UncleHash != utils.UncleHash {
		return utils.ErrInvalidUncleHash
	}

	isEpochSwitch, _, err := x.IsEpochSwitch(header) // Verify v2 block that is on the epoch switch
	if err != nil {
		log.Error("[verifyHeader] error when checking if header is epoch switch header", "Hash", header.Hash(), "Number", header.Number, "Error", err)
		return err
	}
	if isEpochSwitch {
		if !bytes.Equal(header.Nonce[:], utils.NonceDropVote) {
			return utils.ErrInvalidCheckpointVote
		}
		if header.Validators == nil || len(header.Validators) == 0 {
			return utils.ErrEmptyEpochSwitchValidators
		}
		if len(header.Validators)%common.AddressLength != 0 {
			return utils.ErrInvalidCheckpointSigners
		}
	} else {
		if len(header.Validators) != 0 {
			log.Warn("[verifyHeader] Validators shall not have values in non-epochSwitch block", "Hash", header.Hash(), "Number", header.Number, "Validators", header.Validators)
			return utils.ErrInvalidFieldInNonEpochSwitch
		}
	}

	// If all checks passed, validate any special fields for hard forks
	if err := misc.VerifyForkHashes(chain.Config(), header, false); err != nil {
		return err
	}

	// Ensure that the block's timestamp isn't too close to it's parent
	var parent *types.Header
	number := header.Number.Uint64()

	if len(parents) > 0 {
		parent = parents[len(parents)-1]
	} else {
		parent = chain.GetHeader(header.ParentHash, number-1)
	}
	if parent == nil || parent.Number.Uint64() != number-1 || parent.Hash() != header.ParentHash {
		return consensus.ErrUnknownAncestor
	}
	if parent.Time.Uint64()+uint64(x.config.V2.MinePeriod) > header.Time.Uint64() {
		return utils.ErrInvalidTimestamp
	}
	// TODO: verifySeal XIN-135

	x.verifiedHeaders.Add(header.Hash(), true)
	return nil
}

// Utils for test to get current Pool size
func (x *XDPoS_v2) GetVotePoolSize(vote *utils.Vote) int {
	return x.votePool.Size(vote)
}

// Utils for test to get Timeout Pool Size
func (x *XDPoS_v2) GetTimeoutPoolSize(timeout *utils.Timeout) int {
	return x.timeoutPool.Size(timeout)
}

/*
	SyncInfo workflow
*/
// Verify syncInfo and trigger process QC or TC if successful
func (x *XDPoS_v2) VerifySyncInfoMessage(chain consensus.ChainReader, syncInfo *utils.SyncInfo) error {
	/*
		1. Verify items including:
				- verifyQC
				- verifyTC
		2. Broadcast(Not part of consensus)
	*/
	err := x.verifyQC(chain, syncInfo.HighestQuorumCert)
	if err != nil {
		log.Warn("SyncInfo message verification failed due to QC", "error", err)
		return err
	}
	err = x.verifyTC(chain, syncInfo.HighestTimeoutCert)
	if err != nil {
		log.Warn("SyncInfo message verification failed due to TC", "error", err)
		return err
	}
	return nil
}

func (x *XDPoS_v2) SyncInfoHandler(chain consensus.ChainReader, syncInfo *utils.SyncInfo) error {
	x.lock.Lock()
	defer x.lock.Unlock()
	/*
		1. processQC
		2. processTC
	*/
	err := x.processQC(chain, syncInfo.HighestQuorumCert)
	if err != nil {
		return err
	}
	return x.processTC(chain, syncInfo.HighestTimeoutCert)
}

/*
	Vote workflow
*/
func (x *XDPoS_v2) VerifyVoteMessage(chain consensus.ChainReader, vote *utils.Vote) (bool, error) {
	/*
		  1. Get masterNode list from snapshot
		  2. Check signature:
					- Use ecRecover to get the public key
					- Use the above public key to find out the xdc address
					- Use the above xdc address to check against the master node list from step 1(For the running epoch)
			4. Broadcast(Not part of consensus)
	*/
	err := x.VerifyBlockInfo(chain, vote.ProposedBlockInfo)
	if err != nil {
		return false, err
	}
	snapshot, err := x.getSnapshot(chain, vote.ProposedBlockInfo.Number.Uint64(), false)
	if err != nil {
		log.Error("[VerifyVoteMessage] fail to get snapshot for a vote message", "BlockNum", vote.ProposedBlockInfo.Number, "Hash", vote.ProposedBlockInfo.Hash, "Error", err.Error())
	}
	verified, err := x.verifyMsgSignature(utils.VoteSigHash(vote.ProposedBlockInfo), vote.Signature, snapshot.NextEpochMasterNodes)
	if err != nil {
		for i, mn := range snapshot.NextEpochMasterNodes {
			log.Warn("[VerifyVoteMessage] Master node list item", "index", i, "Master node", mn.Hex())
		}
		log.Warn("[VerifyVoteMessage] Error while verifying vote message", "votedBlockNum", vote.ProposedBlockInfo.Number.Uint64(), "votedBlockHash", vote.ProposedBlockInfo.Hash.Hex(), "Error", err.Error())
	}
	return verified, err
}

// Consensus entry point for processing vote message to produce QC
func (x *XDPoS_v2) VoteHandler(chain consensus.ChainReader, voteMsg *utils.Vote) error {
	x.lock.Lock()
	defer x.lock.Unlock()
	return x.voteHandler(chain, voteMsg)
}

func (x *XDPoS_v2) voteHandler(chain consensus.ChainReader, voteMsg *utils.Vote) error {

	// 1. checkRoundNumber
	if (voteMsg.ProposedBlockInfo.Round != x.currentRound) && (voteMsg.ProposedBlockInfo.Round != x.currentRound+1) {
		return &utils.ErrIncomingMessageRoundTooFarFromCurrentRound{
			Type:          "vote",
			IncomingRound: voteMsg.ProposedBlockInfo.Round,
			CurrentRound:  x.currentRound,
		}
	}

	// Collect vote
	thresholdReached, numberOfVotesInPool, pooledVotes := x.votePool.Add(voteMsg)
	log.Info("[voteHandler] collect votes", "number", numberOfVotesInPool)
	if thresholdReached {
		log.Info(fmt.Sprintf("[voteHandler] Vote pool threashold reached: %v, number of items in the pool: %v", thresholdReached, numberOfVotesInPool))

		// Check if the block already exist, otherwise we try luck with the next vote
		proposedBlockHeader := chain.GetHeaderByHash(voteMsg.ProposedBlockInfo.Hash)
		if proposedBlockHeader == nil {
			log.Warn("[voteHandler] The proposed block from vote message does not exist yet, wait for the next vote to try again", "Hash", voteMsg.ProposedBlockInfo.Hash, "Round", voteMsg.ProposedBlockInfo.Round)
			return nil
		}

		err := x.onVotePoolThresholdReached(chain, pooledVotes, voteMsg, proposedBlockHeader)
		if err != nil {
			return err
		}
	}

	return nil
}

/*
	Function that will be called by votePool when it reached threshold.
	In the engine v2, we will need to generate and process QC
*/
func (x *XDPoS_v2) onVotePoolThresholdReached(chain consensus.ChainReader, pooledVotes map[common.Hash]utils.PoolObj, currentVoteMsg utils.PoolObj, proposedBlockHeader *types.Header) error {

	masternodes := x.GetMasternodes(chain, proposedBlockHeader)

	// Filter out non-Master nodes signatures
	var wg sync.WaitGroup
	wg.Add(len(pooledVotes))
	signatureSlice := make([]utils.Signature, len(pooledVotes))
	counter := 0
	for h, vote := range pooledVotes {
		go func(hash common.Hash, v *utils.Vote, i int) {
			defer wg.Done()
			verified, err := x.verifyMsgSignature(utils.VoteSigHash(v.ProposedBlockInfo), v.Signature, masternodes)
			if !verified || err != nil {
				log.Warn("[onVotePoolThresholdReached] Skip not verified vote signatures when building QC", "Error", err.Error(), "verified", verified)
			} else {
				signatureSlice[i] = v.Signature
			}
		}(h, vote.(*utils.Vote), counter)
		counter++
	}
	wg.Wait()

	// The signature list may contain empty entey. we only care the ones with values
	var validSignatureSlice []utils.Signature
	for _, v := range signatureSlice {
		if len(v) != 0 {
			validSignatureSlice = append(validSignatureSlice, v)
		}
	}

	// Skip and wait for the next vote to process again if valid votes is less than what we required
	if len(validSignatureSlice) < x.config.V2.CertThreshold {
		log.Warn("[onVotePoolThresholdReached] Not enough valid signatures to generate QC", "VotesSignaturesAfterFilter", validSignatureSlice, "NumberOfValidVotes", len(validSignatureSlice), "NumberOfVotes", len(pooledVotes))
		return nil
	}
	// Genrate QC
	quorumCert := &utils.QuorumCert{
		ProposedBlockInfo: currentVoteMsg.(*utils.Vote).ProposedBlockInfo,
		Signatures:        validSignatureSlice,
	}
	err := x.processQC(chain, quorumCert)
	if err != nil {
		log.Error("Error while processing QC in the Vote handler after reaching pool threshold, ", err)
		return err
	}
	log.Info("Successfully processed the vote and produced QC!", "QcRound", quorumCert.ProposedBlockInfo.Round, "QcNumOfSig", len(quorumCert.Signatures), "QcHash", quorumCert.ProposedBlockInfo.Hash, "QcNumber", quorumCert.ProposedBlockInfo.Number.Uint64())
	// clean up vote at the same poolKey. and pookKey is proposed block hash
	x.votePool.ClearPoolKeyByObj(currentVoteMsg)
	return nil
}

/*
	Timeout workflow
*/
// Verify timeout message type from peers in bft.go
/*
		1. Get master node list by timeout msg round
	  2. Check signature:
				- Use ecRecover to get the public key
				- Use the above public key to find out the xdc address
				- Use the above xdc address to check against the master node list from step 1(For the running epoch)
		3. Broadcast(Not part of consensus)
*/
func (x *XDPoS_v2) VerifyTimeoutMessage(chain consensus.ChainReader, timeoutMsg *utils.Timeout) (bool, error) {
	snap, err := x.getSnapshot(chain, timeoutMsg.GapNumber, true)
	if err != nil {
		log.Error("[VerifyTimeoutMessage] Fail to get snapshot when verifying timeout message!", "messageGapNumber", timeoutMsg.GapNumber)
	}
	if snap == nil || len(snap.NextEpochMasterNodes) == 0 {
		log.Error("[VerifyTimeoutMessage] Something wrong with the snapshot from gapNumber", "messageGapNumber", timeoutMsg.GapNumber, "snapshot", snap)
		return false, fmt.Errorf("Empty master node lists from snapshot")
	}

	return x.verifyMsgSignature(utils.TimeoutSigHash(&utils.TimeoutForSign{
		Round:     timeoutMsg.Round,
		GapNumber: timeoutMsg.GapNumber,
	}), timeoutMsg.Signature, snap.NextEpochMasterNodes)
}

/*
	Entry point for handling timeout message to process below:
	1. checkRoundNumber()
	2. Collect timeout
	3. Once timeout pool reached threshold, it will trigger the call to the function "onTimeoutPoolThresholdReached"
*/
func (x *XDPoS_v2) TimeoutHandler(blockChainReader consensus.ChainReader, timeout *utils.Timeout) error {
	x.lock.Lock()
	defer x.lock.Unlock()
	return x.timeoutHandler(blockChainReader, timeout)
}

func (x *XDPoS_v2) timeoutHandler(blockChainReader consensus.ChainReader, timeout *utils.Timeout) error {
	// 1. checkRoundNumber
	if timeout.Round != x.currentRound {
		return &utils.ErrIncomingMessageRoundNotEqualCurrentRound{
			Type:          "timeout",
			IncomingRound: timeout.Round,
			CurrentRound:  x.currentRound,
		}
	}
	// Collect timeout, generate TC
	isThresholdReached, numberOfTimeoutsInPool, pooledTimeouts := x.timeoutPool.Add(timeout)
	log.Info("[timeoutHandler] collect timeout", "number", numberOfTimeoutsInPool)

	// Threshold reached
	if isThresholdReached {
		log.Info(fmt.Sprintf("Timeout pool threashold reached: %v, number of items in the pool: %v", isThresholdReached, numberOfTimeoutsInPool))
		err := x.onTimeoutPoolThresholdReached(blockChainReader, pooledTimeouts, timeout, timeout.GapNumber)
		if err != nil {
			return err
		}
		// clean up timeout message, regardless its GapNumber or round
		x.timeoutPool.Clear()
	}
	return nil
}

/*
	Function that will be called by timeoutPool when it reached threshold.
	In the engine v2, we will need to:
		1. Genrate TC
		2. processTC()
		3. generateSyncInfo()
*/
func (x *XDPoS_v2) onTimeoutPoolThresholdReached(blockChainReader consensus.ChainReader, pooledTimeouts map[common.Hash]utils.PoolObj, currentTimeoutMsg utils.PoolObj, gapNumber uint64) error {
	signatures := []utils.Signature{}
	for _, v := range pooledTimeouts {
		signatures = append(signatures, v.(*utils.Timeout).Signature)
	}
	// Genrate TC
	timeoutCert := &utils.TimeoutCert{
		Round:      currentTimeoutMsg.(*utils.Timeout).Round,
		Signatures: signatures,
		GapNumber:  gapNumber,
	}
	// Process TC
	err := x.processTC(blockChainReader, timeoutCert)
	if err != nil {
		log.Error("Error while processing TC in the Timeout handler after reaching pool threshold", "TcRound", timeoutCert.Round, "NumberOfTcSig", len(timeoutCert.Signatures), "GapNumber", gapNumber, "Error", err)
		return err
	}
	// Generate and broadcast syncInfo
	syncInfo := x.getSyncInfo()
	x.broadcastToBftChannel(syncInfo)

	log.Info("Successfully processed the timeout message and produced TC & SyncInfo!", "TcRound", timeoutCert.Round, "NumberOfTcSig", len(timeoutCert.Signatures))
	return nil
}

/*
	Proposed Block workflow
*/
func (x *XDPoS_v2) ProposedBlockHandler(chain consensus.ChainReader, blockHeader *types.Header) error {
	x.lock.Lock()
	defer x.lock.Unlock()

	/*
		1. Verify QC
		2. Generate blockInfo
		3. processQC(): process the QC inside the proposed block
		4. verifyVotingRule(): the proposed block's info is extracted into BlockInfo and verified for voting
		5. sendVote()
	*/
	// Get QC and Round from Extra
	quorumCert, round, _, err := x.getExtraFields(blockHeader)
	if err != nil {
		return err
	}

	err = x.verifyQC(chain, quorumCert)
	if err != nil {
		log.Error("[ProposedBlockHandler] Fail to verify QC", "Extra round", round, "QC proposed BlockInfo Hash", quorumCert.ProposedBlockInfo.Hash)
		return err
	}

	// Generate blockInfo
	blockInfo := &utils.BlockInfo{
		Hash:   blockHeader.Hash(),
		Round:  round,
		Number: blockHeader.Number,
	}
	err = x.processQC(chain, quorumCert)
	if err != nil {
		log.Error("[ProposedBlockHandler] Fail to processQC", "QC proposed blockInfo round number", quorumCert.ProposedBlockInfo.Round, "QC proposed blockInfo hash", quorumCert.ProposedBlockInfo.Hash)
		return err
	}

	err = x.allowedToSend(chain, blockHeader, "vote")
	if err != nil {
		return err
	}

	verified, err := x.verifyVotingRule(chain, blockInfo, quorumCert)
	if err != nil {
		return err
	}
	if verified {
		return x.sendVote(chain, blockInfo)
	} else {
		log.Info("Failed to pass the voting rule verification", "ProposeBlockHash", blockInfo.Hash)
	}

	return nil
}

/*
	QC & TC Utils
*/

// To be used by different message verification. Verify local DB block info against the received block information(i.e hash, blockNum, round)
func (x *XDPoS_v2) VerifyBlockInfo(blockChainReader consensus.ChainReader, blockInfo *utils.BlockInfo) error {
	/*
		1. Check if is able to get header by hash from the chain
		2. Check the header from step 1 matches what's in the blockInfo. This includes the block number and the round
	*/
	blockHeader := blockChainReader.GetHeaderByHash(blockInfo.Hash)
	if blockHeader == nil {
		log.Warn("[VerifyBlockInfo] No such header in the chain", "BlockInfoHash", blockInfo.Hash.Hex(), "BlockInfoNum", blockInfo.Number, "BlockInfoRound", blockInfo.Round, "currentHeaderNum", blockChainReader.CurrentHeader().Number)
		return fmt.Errorf("[VerifyBlockInfo] header doesn't exist for the received blockInfo at hash: %v", blockInfo.Hash.Hex())
	}
	if blockHeader.Number.Cmp(blockInfo.Number) != 0 {
		log.Warn("[VerifyBlockInfo] Block Number mismatch", "BlockInfoHash", blockInfo.Hash.Hex(), "BlockInfoNum", blockInfo.Number, "BlockInfoRound", blockInfo.Round, "blockHeaderNum", blockHeader.Number)
		return fmt.Errorf("[VerifyBlockInfo] chain header number does not match for the received blockInfo at hash: %v", blockInfo.Hash.Hex())
	}

	// Switch block is a v1 block, there is no valid extra to decode, nor its round
	if blockInfo.Number.Cmp(x.config.V2.SwitchBlock) == 0 {
		if blockInfo.Round != 0 {
			log.Error("[VerifyBlockInfo] Switch block round is not 0", "BlockInfoHash", blockInfo.Hash.Hex(), "BlockInfoNum", blockInfo.Number, "BlockInfoRound", blockInfo.Round, "blockHeaderNum", blockHeader.Number)
			return fmt.Errorf("[VerifyBlockInfo] switch block round have to be 0")
		}
		return nil
	}
	// Check round

	_, round, _, err := x.getExtraFields(blockHeader)
	if err != nil {
		log.Error("[VerifyBlockInfo] Fail to decode extra field", "BlockInfoHash", blockInfo.Hash.Hex(), "BlockInfoNum", blockInfo.Number, "BlockInfoRound", blockInfo.Round, "blockHeaderNum", blockHeader.Number)
		return err
	}
	if round != blockInfo.Round {
		log.Warn("[VerifyBlockInfo] Block extra round mismatch with blockInfo", "BlockInfoHash", blockInfo.Hash.Hex(), "BlockInfoNum", blockInfo.Number, "BlockInfoRound", blockInfo.Round, "blockHeaderNum", blockHeader.Number, "blockRound", round)
		return fmt.Errorf("[VerifyBlockInfo] chain block's round does not match from blockInfo at hash: %v and block round: %v, blockInfo Round: %v", blockInfo.Hash.Hex(), round, blockInfo.Round)
	}

	return nil
}

func (x *XDPoS_v2) verifyQC(blockChainReader consensus.ChainReader, quorumCert *utils.QuorumCert) error {
	/*
		1. Check if num of QC signatures is >= x.config.v2.CertThreshold
		2. Get epoch master node list by hash
		3. Verify signer signatures: (List of signatures)
					- Use ecRecover to get the public key
					- Use the above public key to find out the xdc address
					- Use the above xdc address to check against the master node list from step 1(For the received QC epoch)
		4. Verify blockInfo
	*/
	epochInfo, err := x.getEpochSwitchInfo(blockChainReader, nil, quorumCert.ProposedBlockInfo.Hash)
	if err != nil {
		log.Error("[verifyQC] Error when getting epoch switch Info to verify QC", "Error", err)
		return fmt.Errorf("Fail to verify QC due to failure in getting epoch switch info")
	}

	signatures, duplicates := UniqueSignatures(quorumCert.Signatures)
	if len(duplicates) != 0 {
		for _, d := range duplicates {
			log.Warn("[verifyQC] duplicated signature in QC", "duplicate", common.Bytes2Hex(d))
		}
	}
	if quorumCert == nil {
		log.Warn("[verifyQC] QC is Nil")
		return utils.ErrInvalidQC
	} else if (quorumCert.ProposedBlockInfo.Number.Uint64() > x.config.V2.SwitchBlock.Uint64()) && (signatures == nil || (len(signatures) < x.config.V2.CertThreshold)) {
		//First V2 Block QC, QC Signatures is initial nil
		log.Warn("[verifyHeader] Invalid QC Signature is nil or empty", "QC", quorumCert, "QCNumber", quorumCert.ProposedBlockInfo.Number, "Signatures len", len(signatures))
		return utils.ErrInvalidQC
	}

	epochInfo, err = x.getEpochSwitchInfo(blockChainReader, nil, quorumCert.ProposedBlockInfo.Hash)
	if err != nil {
		log.Error("[verifyQC] Error when getting epoch switch Info to verify QC", "Error", err)
		return fmt.Errorf("Fail to verify QC due to failure in getting epoch switch info")
	}

	var wg sync.WaitGroup
	wg.Add(len(signatures))
	var haveError error

	for _, signature := range signatures {
		go func(sig utils.Signature) {
			defer wg.Done()
			verified, err := x.verifyMsgSignature(utils.VoteSigHash(quorumCert.ProposedBlockInfo), sig, epochInfo.Masternodes)
			if err != nil {
				log.Error("[verifyQC] Error while verfying QC message signatures", "Error", err)
				haveError = fmt.Errorf("Error while verfying QC message signatures")
				return
			}
			if !verified {
				log.Warn("[verifyQC] Signature not verified doing QC verification", "QC", quorumCert)
				haveError = fmt.Errorf("Fail to verify QC due to signature mis-match")
				return
			}
		}(signature)
	}
	wg.Wait()
	if haveError != nil {
		return haveError
	}

	return x.VerifyBlockInfo(blockChainReader, quorumCert.ProposedBlockInfo)
}

func (x *XDPoS_v2) verifyTC(chain consensus.ChainReader, timeoutCert *utils.TimeoutCert) error {
	/*
		1. Get epoch master node list by gapNumber
		2. Check number of signatures > threshold, as well as it's format. (Same as verifyQC)
		2. Verify signer signature: (List of signatures)
					- Use ecRecover to get the public key
					- Use the above public key to find out the xdc address
					- Use the above xdc address to check against the master node list from step 1(For the received TC epoch)
	*/
	snap, err := x.getSnapshot(chain, timeoutCert.GapNumber, true)
	if err != nil {
		log.Error("[verifyTC] Fail to get snapshot when verifying TC!", "TCGapNumber", timeoutCert.GapNumber)
		return fmt.Errorf("[verifyTC] Unable to get snapshot")
	}
	if snap == nil || len(snap.NextEpochMasterNodes) == 0 {
		log.Error("[verifyTC] Something wrong with the snapshot from gapNumber", "messageGapNumber", timeoutCert.GapNumber, "snapshot", snap)
		return fmt.Errorf("Empty master node lists from snapshot")
	}

	if timeoutCert == nil {
		log.Warn("[verifyTC] TC is Nil")
		return utils.ErrInvalidTC
	} else if timeoutCert.Signatures == nil || (len(timeoutCert.Signatures) < x.config.V2.CertThreshold) {
		log.Warn("[verifyTC] Invalid TC Signature is nil or empty", "timeoutCert.Round", timeoutCert.Round, "timeoutCert.GapNumber", timeoutCert.GapNumber, "Signatures len", len(timeoutCert.Signatures))
		return utils.ErrInvalidTC
	}

	var wg sync.WaitGroup
	wg.Add(len(timeoutCert.Signatures))
	var haveError error

	signedTimeoutObj := utils.TimeoutSigHash(&utils.TimeoutForSign{
		Round:     timeoutCert.Round,
		GapNumber: timeoutCert.GapNumber,
	})

	for _, signature := range timeoutCert.Signatures {
		go func(sig utils.Signature) {
			defer wg.Done()
			verified, err := x.verifyMsgSignature(signedTimeoutObj, sig, snap.NextEpochMasterNodes)
			if err != nil {
				log.Error("[verifyTC] Error while verfying TC message signatures", "timeoutCert.Round", timeoutCert.Round, "timeoutCert.GapNumber", timeoutCert.GapNumber, "Signatures len", len(timeoutCert.Signatures), "Error", err)
				haveError = fmt.Errorf("Error while verfying TC message signatures")
				return
			}
			if !verified {
				log.Warn("[verifyTC] Signature not verified doing TC verification", "timeoutCert.Round", timeoutCert.Round, "timeoutCert.GapNumber", timeoutCert.GapNumber, "Signatures len", len(timeoutCert.Signatures))
				haveError = fmt.Errorf("Fail to verify TC due to signature mis-match")
				return
			}
		}(signature)
	}
	wg.Wait()
	if haveError != nil {
		return haveError
	}
	return nil
}

// Update local QC variables including highestQC & lockQuorumCert, as well as commit the blocks that satisfy the algorithm requirements
func (x *XDPoS_v2) processQC(blockChainReader consensus.ChainReader, quorumCert *utils.QuorumCert) error {
	log.Info("[ProcessQC][Before]", "HighQCRound", x.highestQuorumCert.ProposedBlockInfo.Round, "HQNum", x.highestQuorumCert.ProposedBlockInfo.Number, "IncomingQCRound", quorumCert.ProposedBlockInfo.Round, "IncomingQCNum", quorumCert.ProposedBlockInfo.Number)

	// 1. Update HighestQC
	if quorumCert.ProposedBlockInfo.Round > x.highestQuorumCert.ProposedBlockInfo.Round {
		x.highestQuorumCert = quorumCert
	}
	// 2. Get QC from header and update lockQuorumCert(lockQuorumCert is the parent of highestQC)
	proposedBlockHeader := blockChainReader.GetHeaderByHash(quorumCert.ProposedBlockInfo.Hash)
	if proposedBlockHeader == nil {
		log.Error("[processQC] Block not found using the QC", "quorumCert.ProposedBlockInfo.Hash", quorumCert.ProposedBlockInfo.Hash, "quorumCert.ProposedBlockInfo.Number", quorumCert.ProposedBlockInfo.Number)
		return fmt.Errorf("Block not found, number: %v, hash: %v", quorumCert.ProposedBlockInfo.Number, quorumCert.ProposedBlockInfo.Hash)
	}
	if proposedBlockHeader.Number.Cmp(x.config.V2.SwitchBlock) > 0 {
		// Extra field contain parent information
		quorumCert, round, _, err := x.getExtraFields(proposedBlockHeader)
		if err != nil {
			return err
		}
		if x.lockQuorumCert == nil || quorumCert.ProposedBlockInfo.Round > x.lockQuorumCert.ProposedBlockInfo.Round {
			x.lockQuorumCert = quorumCert
		}

		proposedBlockRound := &round
		// 3. Update commit block info
		_, err = x.commitBlocks(blockChainReader, proposedBlockHeader, proposedBlockRound)
		if err != nil {
			log.Error("[processQC] Fail to commitBlocks", "proposedBlockRound", proposedBlockRound)
			return err
		}
	}
	// 4. Set new round
	if quorumCert.ProposedBlockInfo.Round >= x.currentRound {
		err := x.setNewRound(blockChainReader, quorumCert.ProposedBlockInfo.Round+1)
		if err != nil {
			log.Error("[processQC] Fail to setNewRound", "new round to set", quorumCert.ProposedBlockInfo.Round+1)
			return err
		}
	}

	log.Info("[ProcessQC][After]", "HighQCRound", x.highestQuorumCert.ProposedBlockInfo.Round, "HQNum", x.highestQuorumCert.ProposedBlockInfo.Number, "IncomingQCRound", quorumCert.ProposedBlockInfo.Round, "IncomingQCNum", quorumCert.ProposedBlockInfo.Number)
	return nil
}

/*
	1. Update highestTC
	2. Check TC round >= node's currentRound. If yes, call setNewRound
*/
func (x *XDPoS_v2) processTC(blockChainReader consensus.ChainReader, timeoutCert *utils.TimeoutCert) error {
	log.Info("[processTC]", "TC-round", timeoutCert.Round, "HTC-round", x.highestTimeoutCert.Round, "currentRound", x.currentRound)

	if timeoutCert.Round > x.highestTimeoutCert.Round {
		x.highestTimeoutCert = timeoutCert
	}
	if timeoutCert.Round >= x.currentRound {
		err := x.setNewRound(blockChainReader, timeoutCert.Round+1)
		if err != nil {
			return err
		}
	}
	return nil
}

/*
	1. Set currentRound = QC round + 1 (or TC round +1)
	2. Reset timer
	3. Reset vote and timeout Pools
*/
func (x *XDPoS_v2) setNewRound(blockChainReader consensus.ChainReader, round utils.Round) error {
	log.Info("[setNewRound]", "round", round)

	x.currentRound = round
	x.timeoutCount = 0
	//TODO: tell miner now it's a new round and start mine if it's leader
	x.timeoutWorker.Reset(blockChainReader)
	//TODO: vote pools
	x.timeoutPool.Clear()
	return nil
}

// Hot stuff rule to decide whether this node is eligible to vote for the received block
func (x *XDPoS_v2) verifyVotingRule(blockChainReader consensus.ChainReader, blockInfo *utils.BlockInfo, quorumCert *utils.QuorumCert) (bool, error) {
	// Make sure this node has not voted for this round.
	if x.currentRound <= x.highestVotedRound {
		return false, nil
	}
	/*
		HotStuff Voting rule:
		header's round == local current round, AND (one of the following two:)
		header's block extends lockQuorumCert's ProposedBlockInfo (we need a isExtending(block_a, block_b) function), OR
		header's QC's ProposedBlockInfo.Round > lockQuorumCert's ProposedBlockInfo.Round
	*/
	if blockInfo.Round != x.currentRound {
		return false, nil
	}
	// XDPoS v1.0 switch to v2.0, the proposed block can always pass voting rule
	if x.lockQuorumCert == nil {
		return true, nil
	}

	if quorumCert.ProposedBlockInfo.Round > x.lockQuorumCert.ProposedBlockInfo.Round {
		return true, nil
	}

	isExtended, err := x.isExtendingFromAncestor(blockChainReader, blockInfo, x.lockQuorumCert.ProposedBlockInfo)
	if err != nil {
		return false, err
	}
	if isExtended {
		return true, nil
	}

	return false, nil
}

// Once Hot stuff voting rule has verified, this node can then send vote
func (x *XDPoS_v2) sendVote(chainReader consensus.ChainReader, blockInfo *utils.BlockInfo) error {
	log.Info("[sendVote] Sending out vote", "round", blockInfo.Round, "Number", blockInfo.Number)

	// First step: Update the highest Voted round
	// Second step: Generate the signature by using node's private key(The signature is the blockInfo signature)
	// Third step: Construct the vote struct with the above signature & blockinfo struct
	// Forth step: Send the vote to broadcast channel

	signedHash, err := x.signSignature(utils.VoteSigHash(blockInfo))
	if err != nil {
		log.Error("signSignature when sending out Vote", "BlockInfoHash", blockInfo.Hash, "Error", err)
		return err
	}

	x.highestVotedRound = x.currentRound
	voteMsg := &utils.Vote{
		ProposedBlockInfo: blockInfo,
		Signature:         signedHash,
	}

	err = x.voteHandler(chainReader, voteMsg)
	if err != nil {
		log.Error("sendVote error", "BlockInfoHash", blockInfo.Hash, "Error", err)
		return err
	}
	x.broadcastToBftChannel(voteMsg)
	return nil
}

// Generate and send timeout into BFT channel.
/*
	1. timeout.round = currentRound
	2. Sign the signature
	3. send to broadcast channel
*/
func (x *XDPoS_v2) sendTimeout(chain consensus.ChainReader) error {
	log.Info("[sendTimeout] Send timeout message", "round", x.currentRound)

	// Construct the gapNumber
	var gapNumber uint64
	currentBlockHeader := chain.CurrentHeader()
	isEpochSwitch, epochNum, err := x.IsEpochSwitchAtRound(x.currentRound, currentBlockHeader)
	if err != nil {
		log.Error("[sendTimeout] Error while checking if the currentBlock is epoch switch", "currentRound", x.currentRound, "currentBlockNum", currentBlockHeader.Number, "currentBlockHash", currentBlockHeader.Hash(), "epochNum", epochNum)
		return err
	}

	if isEpochSwitch {
		// Notice this +1 is because we expect a block whos is the child of currentHeader
		currentNumber := currentBlockHeader.Number.Uint64() + 1
		gapNumber = currentNumber - currentNumber%x.config.Epoch - x.config.Gap
		log.Debug("[sendTimeout] is epoch switch when sending out timeout message", "currentNumber", currentNumber, "gapNumber", gapNumber)
	} else {
		epochSwitchInfo, err := x.getEpochSwitchInfo(chain, currentBlockHeader, currentBlockHeader.Hash())
		if err != nil {
			log.Error("[sendTimeout] Error when trying to get current epoch switch info for a non-epoch block", "currentRound", x.currentRound, "currentBlockNum", currentBlockHeader.Number, "currentBlockHash", currentBlockHeader.Hash(), "epochNum", epochNum)
		}
		gapNumber = epochSwitchInfo.EpochSwitchBlockInfo.Number.Uint64() - epochSwitchInfo.EpochSwitchBlockInfo.Number.Uint64()%x.config.Epoch - x.config.Gap
		log.Debug("[sendTimeout] non-epoch-switch block found its epoch block and calculated the gapNumber", "epochSwitchInfo.EpochSwitchBlockInfo.Number", epochSwitchInfo.EpochSwitchBlockInfo.Number.Uint64(), "gapNumber", gapNumber)
	}

	signedHash, err := x.signSignature(utils.TimeoutSigHash(&utils.TimeoutForSign{
		Round:     x.currentRound,
		GapNumber: gapNumber,
	}))
	if err != nil {
		log.Error("[sendTimeout] signSignature when sending out TC", "Error", err)
		return err
	}
	timeoutMsg := &utils.Timeout{
		Round:     x.currentRound,
		Signature: signedHash,
		GapNumber: gapNumber,
	}
	log.Info("[sendTimeout] Timeout message generated, ready to send!", "timeoutMsgRound", timeoutMsg.Round, "timeoutMsgGapNumber", timeoutMsg.GapNumber)
	err = x.timeoutHandler(chain, timeoutMsg)
	if err != nil {
		log.Error("TimeoutHandler error", "TimeoutRound", timeoutMsg.Round, "Error", err)
		return err
	}
	x.broadcastToBftChannel(timeoutMsg)
	return nil
}

func (x *XDPoS_v2) signSignature(signingHash common.Hash) (utils.Signature, error) {
	// Don't hold the signFn for the whole signing operation
	x.signLock.RLock()
	signer, signFn := x.signer, x.signFn
	x.signLock.RUnlock()

	signedHash, err := signFn(accounts.Account{Address: signer}, signingHash.Bytes())
	if err != nil {
		return nil, fmt.Errorf("Error while signing hash")
	}
	return signedHash, nil
}

func (x *XDPoS_v2) verifyMsgSignature(signedHashToBeVerified common.Hash, signature utils.Signature, masternodes []common.Address) (bool, error) {
	if len(masternodes) == 0 {
		return false, fmt.Errorf("Empty masternode list detected when verifying message signatures")
	}
	// Recover the public key and the Ethereum address
	pubkey, err := crypto.Ecrecover(signedHashToBeVerified.Bytes(), signature)
	if err != nil {
		return false, fmt.Errorf("Error while verifying message: %v", err)
	}
	var signerAddress common.Address
	copy(signerAddress[:], crypto.Keccak256(pubkey[1:])[12:])
	for _, mn := range masternodes {
		if mn == signerAddress {
			return true, nil
		}
	}

	return false, fmt.Errorf("Masternodes list does not contain signer address, Signer address: %v", signerAddress.Hex())
}

/*
	Function that will be called by timer when countdown reaches its threshold.
	In the engine v2, we would need to broadcast timeout messages to other peers
*/
func (x *XDPoS_v2) OnCountdownTimeout(time time.Time, chain interface{}) error {
	x.lock.Lock()
	defer x.lock.Unlock()

	// Check if we are within the master node list
	err := x.allowedToSend(chain.(consensus.ChainReader), chain.(consensus.ChainReader).CurrentHeader(), "timeout")
	if err != nil {
		return err
	}

	err = x.sendTimeout(chain.(consensus.ChainReader))
	if err != nil {
		log.Error("Error while sending out timeout message at time: ", time)
		return err
	}

	x.timeoutCount++
	if x.timeoutCount%x.config.V2.TimeoutSyncThreshold == 0 {
		log.Info("[OnCountdownTimeout] timeout sync threadhold reached, send syncInfo message")
		syncInfo := x.getSyncInfo()
		x.broadcastToBftChannel(syncInfo)
	}

	return nil
}

func (x *XDPoS_v2) broadcastToBftChannel(msg interface{}) {
	go func() {
		x.BroadcastCh <- msg
	}()
}

func (x *XDPoS_v2) getSyncInfo() *utils.SyncInfo {
	return &utils.SyncInfo{
		HighestQuorumCert:  x.highestQuorumCert,
		HighestTimeoutCert: x.highestTimeoutCert,
	}
}

//Find parent and grandparent, check round number, if so, commit grandparent(grandGrandParent of currentBlock)
func (x *XDPoS_v2) commitBlocks(blockChainReader consensus.ChainReader, proposedBlockHeader *types.Header, proposedBlockRound *utils.Round) (bool, error) {
	// XDPoS v1.0 switch to v2.0, skip commit
	if big.NewInt(0).Sub(proposedBlockHeader.Number, big.NewInt(2)).Cmp(x.config.V2.SwitchBlock) <= 0 {
		return false, nil
	}
	// Find the last two parent block and check their rounds are the continuous
	parentBlock := blockChainReader.GetHeaderByHash(proposedBlockHeader.ParentHash)

	_, round, _, err := x.getExtraFields(parentBlock)
	if err != nil {
		log.Error("Fail to execute first DecodeBytesExtraFields for commiting block", "ProposedBlockHash", proposedBlockHeader.Hash())
		return false, err
	}
	if *proposedBlockRound-1 != round {
		log.Debug("[commitBlocks] Rounds not continuous(parent) found when committing block", "proposedBlockRound", proposedBlockRound, "decodedExtraField.Round", round, "proposedBlockHeaderHash", proposedBlockHeader.Hash())
		return false, nil
	}

	// If parent round is continuous, we check grandparent
	grandParentBlock := blockChainReader.GetHeaderByHash(parentBlock.ParentHash)
	_, round, _, err = x.getExtraFields(grandParentBlock)
	if err != nil {
		log.Error("Fail to execute second DecodeBytesExtraFields for commiting block", "parentBlockHash", parentBlock.Hash())
		return false, err
	}
	if *proposedBlockRound-2 != round {
		log.Debug("[commitBlocks] Rounds not continuous(grand parent) found when committing block", "proposedBlockRound", proposedBlockRound, "decodedExtraField.Round", round, "proposedBlockHeaderHash", proposedBlockHeader.Hash())
		return false, nil
	}
	// Commit the grandParent block
	if x.highestCommitBlock == nil || (x.highestCommitBlock.Round < round && x.highestCommitBlock.Number.Cmp(grandParentBlock.Number) == -1) {
		x.highestCommitBlock = &utils.BlockInfo{
			Number: grandParentBlock.Number,
			Hash:   grandParentBlock.Hash(),
			Round:  round,
		}
		log.Debug("Successfully committed block", "Committed block Hash", x.highestCommitBlock.Hash, "Committed round", x.highestCommitBlock.Round)
		return true, nil
	}
	// Everything else, fail to commit
	return false, nil
}

func (x *XDPoS_v2) isExtendingFromAncestor(blockChainReader consensus.ChainReader, currentBlock *utils.BlockInfo, ancestorBlock *utils.BlockInfo) (bool, error) {
	blockNumDiff := int(big.NewInt(0).Sub(currentBlock.Number, ancestorBlock.Number).Int64())

	nextBlockHash := currentBlock.Hash
	for i := 0; i < blockNumDiff; i++ {
		parentBlock := blockChainReader.GetHeaderByHash(nextBlockHash)
		if parentBlock == nil {
			return false, fmt.Errorf("Could not find its parent block when checking whether currentBlock %v with hash %v is extending from the ancestorBlock %v", currentBlock.Number, currentBlock.Hash, ancestorBlock.Number)
		} else {
			nextBlockHash = parentBlock.ParentHash
		}
		log.Debug("[isExtendingFromAncestor] Found parent block", "CurrentBlockHash", currentBlock.Hash, "ParentHash", nextBlockHash)
	}

	if nextBlockHash == ancestorBlock.Hash {
		return true, nil
	}
	return false, nil
}

/*
	Testing tools
*/

func (x *XDPoS_v2) SetNewRoundFaker(blockChainReader consensus.ChainReader, newRound utils.Round, resetTimer bool) {
	x.lock.Lock()
	defer x.lock.Unlock()
	// Reset a bunch of things
	if resetTimer {
		x.timeoutWorker.Reset(blockChainReader)
	}
	x.currentRound = newRound
}

// for test only
func (x *XDPoS_v2) ProcessQC(chain consensus.ChainReader, qc *utils.QuorumCert) error {
	x.lock.Lock()
	defer x.lock.Unlock()
	return x.processQC(chain, qc)
}

// Utils for test to check currentRound value
func (x *XDPoS_v2) GetCurrentRound() utils.Round {
	x.lock.RLock()
	defer x.lock.RUnlock()
	return x.currentRound
}

// Utils for test to check currentRound value
func (x *XDPoS_v2) GetProperties() (utils.Round, *utils.QuorumCert, *utils.QuorumCert, utils.Round, *utils.BlockInfo) {
	x.lock.RLock()
	defer x.lock.RUnlock()
	return x.currentRound, x.lockQuorumCert, x.highestQuorumCert, x.highestVotedRound, x.highestCommitBlock
}

// Get master nodes over extra data of epoch switch block.
func (x *XDPoS_v2) GetMasternodesFromEpochSwitchHeader(epochSwitchHeader *types.Header) []common.Address {
	if epochSwitchHeader == nil {
		log.Error("[GetMasternodesFromEpochSwitchHeader] use nil epoch switch block to get master nodes")
		return []common.Address{}
	}
	masternodes := make([]common.Address, len(epochSwitchHeader.Validators)/common.AddressLength)
	for i := 0; i < len(masternodes); i++ {
		copy(masternodes[i][:], epochSwitchHeader.Validators[i*common.AddressLength:])
	}

	return masternodes
}

func (x *XDPoS_v2) IsEpochSwitch(header *types.Header) (bool, uint64, error) {
	// Return true directly if we are examing the last v1 block. This could happen if the calling function is examing parent block
	if header.Number.Cmp(x.config.V2.SwitchBlock) == 0 {
		log.Info("[IsEpochSwitch] examing last v1 block 👯‍♂️")
		return true, header.Number.Uint64() / x.config.Epoch, nil
	}

	quorumCert, round, _, err := x.getExtraFields(header)
	if err != nil {
		log.Error("[IsEpochSwitch] decode header error", "err", err, "header", header, "extra", common.Bytes2Hex(header.Extra))
		return false, 0, err
	}
	parentRound := quorumCert.ProposedBlockInfo.Round
	epochStartRound := round - round%utils.Round(x.config.Epoch)
	epochNum := x.config.V2.SwitchBlock.Uint64()/x.config.Epoch + uint64(round)/x.config.Epoch
	// if parent is last v1 block and this is first v2 block, this is treated as epoch switch
	if quorumCert.ProposedBlockInfo.Number.Cmp(x.config.V2.SwitchBlock) == 0 {
		log.Info("[IsEpochSwitch] true, parent equals V2.SwitchBlock", "round", round, "number", header.Number.Uint64(), "hash", header.Hash())
		return true, epochNum, nil
	}
	log.Info("[IsEpochSwitch]", "parent round", parentRound, "round", round, "number", header.Number.Uint64(), "hash", header.Hash())
	return parentRound < epochStartRound, epochNum, nil
}

// IsEpochSwitchAtRound() is used by miner to check whether it mines a block in the same epoch with parent
func (x *XDPoS_v2) IsEpochSwitchAtRound(round utils.Round, parentHeader *types.Header) (bool, uint64, error) {
	epochNum := x.config.V2.SwitchBlock.Uint64()/x.config.Epoch + uint64(round)/x.config.Epoch
	// if parent is last v1 block and this is first v2 block, this is treated as epoch switch
	if parentHeader.Number.Cmp(x.config.V2.SwitchBlock) == 0 {
		return true, epochNum, nil
	}

	_, round, _, err := x.getExtraFields(parentHeader)
	if err != nil {
		log.Error("[IsEpochSwitch] decode header error", "err", err, "header", parentHeader, "extra", common.Bytes2Hex(parentHeader.Extra))
		return false, 0, err
	}
	parentRound := round
	epochStartRound := round - round%utils.Round(x.config.Epoch)
	return parentRound < epochStartRound, epochNum, nil
}

// Given header and its hash, get epoch switch info from the epoch switch block of that epoch,
// header is allow to be nil.
func (x *XDPoS_v2) getEpochSwitchInfo(chain consensus.ChainReader, header *types.Header, hash common.Hash) (*utils.EpochSwitchInfo, error) {
	e, ok := x.epochSwitches.Get(hash)
	if ok {
		log.Debug("[getEpochSwitchInfo] cache hit", "hash", hash.Hex())
		epochSwitchInfo := e.(*utils.EpochSwitchInfo)
		return epochSwitchInfo, nil
	}
	h := header
	if h == nil {
		log.Debug("[getEpochSwitchInfo] header missing, get header", "hash", hash.Hex())
		h = chain.GetHeaderByHash(hash)
		if h == nil {
			log.Warn("[getEpochSwitchInfo] can not find header from db", "hash", hash.Hex())
			return nil, fmt.Errorf("[getEpochSwitchInfo] can not find header from db hash %v", hash.Hex())
		}
	}
	isEpochSwitch, _, err := x.IsEpochSwitch(h)
	if err != nil {
		return nil, err
	}
	if isEpochSwitch {
		log.Debug("[getEpochSwitchInfo] header is epoch switch", "hash", hash.Hex(), "number", h.Number.Uint64())
		quorumCert, round, masternodes, err := x.getExtraFields(h)
		if err != nil {
			return nil, err
		}
		epochSwitchInfo := &utils.EpochSwitchInfo{
			Masternodes: masternodes,
			EpochSwitchBlockInfo: &utils.BlockInfo{
				Hash:   hash,
				Number: h.Number,
				Round:  round,
			},
		}
		if quorumCert != nil {
			epochSwitchInfo.EpochSwitchParentBlockInfo = quorumCert.ProposedBlockInfo
		}

		x.epochSwitches.Add(hash, epochSwitchInfo)
		return epochSwitchInfo, nil
	}
	epochSwitchInfo, err := x.getEpochSwitchInfo(chain, nil, h.ParentHash)
	if err != nil {
		log.Error("[getEpochSwitchInfo] recursive error", "err", err, "hash", hash.Hex(), "number", h.Number.Uint64())
		return nil, err
	}
	log.Debug("[getEpochSwitchInfo] get epoch switch info recursively", "hash", hash.Hex(), "number", h.Number.Uint64())
	x.epochSwitches.Add(hash, epochSwitchInfo)
	return epochSwitchInfo, nil
}

// Given header, get master node from the epoch switch block of that epoch
func (x *XDPoS_v2) GetMasternodes(chain consensus.ChainReader, header *types.Header) []common.Address {
	epochSwitchInfo, err := x.getEpochSwitchInfo(chain, header, header.Hash())
	if err != nil {
		log.Error("[GetMasternodes] Adaptor v2 getEpochSwitchInfo has error, potentially bug", "err", err)
		return []common.Address{}
	}
	return epochSwitchInfo.Masternodes
}

func (x *XDPoS_v2) GetCurrentEpochSwitchBlock(chain consensus.ChainReader, blockNum *big.Int) (uint64, uint64, error) {
	header := chain.GetHeaderByNumber(blockNum.Uint64())
	epochSwitchInfo, err := x.getEpochSwitchInfo(chain, header, header.Hash())
	if err != nil {
		log.Error("[GetCurrentEpochSwitchBlock] Fail to get epoch switch info", "Num", header.Number, "Hash", header.Hash())
		return 0, 0, err
	}

	currentCheckpointNumber := epochSwitchInfo.EpochSwitchBlockInfo.Number.Uint64()
	epochNum := x.config.V2.SwitchBlock.Uint64()/x.config.Epoch + uint64(epochSwitchInfo.EpochSwitchBlockInfo.Round)/x.config.Epoch
	return currentCheckpointNumber, epochNum, nil
}

func (x *XDPoS_v2) calcMasternodes(chain consensus.ChainReader, blockNum *big.Int, parentHash common.Hash) ([]common.Address, []common.Address, error) {
	snap, err := x.getSnapshot(chain, blockNum.Uint64(), false)
	if err != nil {
		log.Error("[calcMasternodes] Adaptor v2 getSnapshot has error", "err", err)
		return nil, nil, err
	}
	candidates := snap.NextEpochMasterNodes
	if x.HookPenalty != nil {
		penalties, err := x.HookPenalty(chain, blockNum, parentHash, candidates)
		if err != nil {
			log.Error("[calcMasternodes] Adaptor v2 HookPenalty has error", "err", err)
			return nil, nil, err
		}
		masternodes := common.RemoveItemFromArray(candidates, penalties)
		return masternodes, penalties, nil
	}
	return candidates, []common.Address{}, nil
}

// Given hash, get master node from the epoch switch block of the epoch
func (x *XDPoS_v2) GetMasternodesByHash(chain consensus.ChainReader, hash common.Hash) []common.Address {
	epochSwitchInfo, err := x.getEpochSwitchInfo(chain, nil, hash)
	if err != nil {
		log.Error("[GetMasternodes] Adaptor v2 getEpochSwitchInfo has error, potentially bug", "err", err)
		return []common.Address{}
	}
	return epochSwitchInfo.Masternodes
}

// get epoch switch of the previous `limit` epoch
func (x *XDPoS_v2) getPreviousEpochSwitchInfoByHash(chain consensus.ChainReader, hash common.Hash, limit int) (*utils.EpochSwitchInfo, error) {
	epochSwitchInfo, err := x.getEpochSwitchInfo(chain, nil, hash)
	if err != nil {
		log.Error("[getPreviousEpochSwitchInfoByHash] Adaptor v2 getEpochSwitchInfo has error, potentially bug", "err", err)
		return nil, err
	}
	for i := 0; i < limit; i++ {
		epochSwitchInfo, err = x.getEpochSwitchInfo(chain, nil, epochSwitchInfo.EpochSwitchParentBlockInfo.Hash)
		if err != nil {
			log.Error("[getPreviousEpochSwitchInfoByHash] Adaptor v2 getEpochSwitchInfo has error, potentially bug", "err", err)
			return nil, err
		}
	}
	return epochSwitchInfo, nil
}

// Given hash, get master node from the epoch switch block of the previous `limit` epoch
func (x *XDPoS_v2) GetPreviousPenaltyByHash(chain consensus.ChainReader, hash common.Hash, limit int) []common.Address {
	epochSwitchInfo, err := x.getPreviousEpochSwitchInfoByHash(chain, hash, limit)
	if err != nil {
		log.Error("[GetPreviousPenaltyByHash] Adaptor v2 getPreviousEpochSwitchInfoByHash has error, potentially bug", "err", err)
		return []common.Address{}
	}
	header := chain.GetHeaderByHash(epochSwitchInfo.EpochSwitchBlockInfo.Hash)
	return common.ExtractAddressFromBytes(header.Penalties)
}

func (x *XDPoS_v2) FindParentBlockToAssign(chain consensus.ChainReader) *types.Block {
	parent := chain.GetBlock(x.highestQuorumCert.ProposedBlockInfo.Hash, x.highestQuorumCert.ProposedBlockInfo.Number.Uint64())
	if parent == nil {
		log.Error("[FindParentBlockToAssign] Can not find parent block from highestQC proposedBlockInfo", "x.highestQuorumCert.ProposedBlockInfo.Hash", x.highestQuorumCert.ProposedBlockInfo.Hash, "x.highestQuorumCert.ProposedBlockInfo.Number", x.highestQuorumCert.ProposedBlockInfo.Number.Uint64())
	}
	return parent
}

func (x *XDPoS_v2) getExtraFields(header *types.Header) (*utils.QuorumCert, utils.Round, []common.Address, error) {

	var masternodes []common.Address

	// last v1 block
	if header.Number.Cmp(x.config.V2.SwitchBlock) == 0 {
		masternodes = decodeMasternodesFromHeaderExtra(header)
		return nil, utils.Round(0), masternodes, nil
	}

	// v2 block
	masternodes = x.GetMasternodesFromEpochSwitchHeader(header)
	var decodedExtraField utils.ExtraFields_v2
	err := utils.DecodeBytesExtraFields(header.Extra, &decodedExtraField)
	if err != nil {
		return nil, utils.Round(0), masternodes, err
	}
	return decodedExtraField.QuorumCert, decodedExtraField.Round, masternodes, nil
}

func (x *XDPoS_v2) allowedToSend(chain consensus.ChainReader, blockHeader *types.Header, sendType string) error {
	allowedToSend := false
	// Don't hold the signFn for the whole signing operation
	x.signLock.RLock()
	signer := x.signer
	x.signLock.RUnlock()
	// Check if the node can send this sendType
	masterNodes := x.GetMasternodes(chain, blockHeader)
	for i, mn := range masterNodes {
		if signer == mn {
			log.Debug("[allowedToSend] Yes, I'm allowed to send", "sendType", sendType, "MyAddress", signer.Hex(), "Index in master node list", i)
			allowedToSend = true
			break
		}
	}
	if !allowedToSend {
		for _, mn := range masterNodes {
			log.Debug("[allowedToSend] Master node list", "masterNodeAddress", mn.Hash())
		}
		log.Warn("[allowedToSend] Not in the Masternode list, not suppose to send", "sendType", sendType, "MyAddress", signer.Hex())
		return fmt.Errorf("Not in the master node list, not suppose to %v", sendType)
	}
	return nil
}<|MERGE_RESOLUTION|>--- conflicted
+++ resolved
@@ -433,13 +433,8 @@
 		log.Debug("[YourTurn] Not my turn", "curIndex", curIndex, "leaderIndex", leaderIndex, "Hash", parent.Hash(), "masterNodes[leaderIndex]", masterNodes[leaderIndex], "signer", signer)
 		return false, nil
 	}
-<<<<<<< HEAD
-	log.Debug("[YourTurn] Not authorised signer", "signer", signer, "MN", masterNodes, "Hash", parent.Hash(), "masterNodes[leaderIndex]", masterNodes[leaderIndex], "signer", signer)
-	return false, nil
-=======
 
 	return true, nil
->>>>>>> a4b362ae
 }
 
 func (x *XDPoS_v2) IsAuthorisedAddress(chain consensus.ChainReader, header *types.Header, address common.Address) bool {
