--- conflicted
+++ resolved
@@ -72,13 +72,8 @@
 
 // Vote message in XDPoS 2.0
 type Vote struct {
-<<<<<<< HEAD
 	ProposedBlockInfo *BlockInfo
-	Signature         []byte
-=======
-	ProposedBlockInfo BlockInfo
 	Signature         Signature
->>>>>>> a67f13c3
 }
 
 // Timeout message in XDPoS 2.0
@@ -95,13 +90,8 @@
 
 // Quorum Certificate struct in XDPoS 2.0
 type QuorumCert struct {
-<<<<<<< HEAD
 	ProposedBlockInfo *BlockInfo
-	Signatures        [][]byte
-=======
-	ProposedBlockInfo BlockInfo
 	Signatures        []Signature
->>>>>>> a67f13c3
 }
 
 // Timeout Certificate struct in XDPoS 2.0
