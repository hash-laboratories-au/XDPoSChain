package engine_v2

import (
<<<<<<< HEAD
	"encoding/json"
	"errors"
	"fmt"
	"io/ioutil"
	"math/big"
	"path/filepath"
=======
	"fmt"
	"math/big"
>>>>>>> ddfaa30f
	"sync"
	"time"

	"github.com/XinFinOrg/XDPoSChain/accounts"
	"github.com/XinFinOrg/XDPoSChain/common"
	"github.com/XinFinOrg/XDPoSChain/common/countdown"
	"github.com/XinFinOrg/XDPoSChain/consensus"
	"github.com/XinFinOrg/XDPoSChain/consensus/XDPoS/utils"
	"github.com/XinFinOrg/XDPoSChain/consensus/clique"
<<<<<<< HEAD
	"github.com/XinFinOrg/XDPoSChain/core/state"
=======
>>>>>>> ddfaa30f
	"github.com/XinFinOrg/XDPoSChain/core/types"
	"github.com/XinFinOrg/XDPoSChain/crypto"
	"github.com/XinFinOrg/XDPoSChain/ethdb"
	"github.com/XinFinOrg/XDPoSChain/log"
	"github.com/XinFinOrg/XDPoSChain/params"
	lru "github.com/hashicorp/golang-lru"
)

type XDPoS_v2 struct {
	config *params.XDPoSConfig // Consensus engine configuration parameters
	db     ethdb.Database      // Database to store and retrieve snapshot checkpoints

<<<<<<< HEAD
	recents    *lru.ARCCache // Snapshots for recent block to speed up reorgs
	signatures *lru.ARCCache // Signatures of recent blocks to speed up mining

	signer   common.Address  // Ethereum address of the signing key
	signFn   clique.SignerFn // Signer function to authorize hashes with
	lock     sync.RWMutex    // Protects the signer fields
=======
	signer   common.Address  // Ethereum address of the signing key
	signFn   clique.SignerFn // Signer function to authorize hashes with
>>>>>>> ddfaa30f
	signLock sync.RWMutex    // Protects the signer fields

	BroadcastCh   chan interface{}
	timeoutWorker *countdown.CountdownTimer // Timer to generate broadcast timeout msg if threashold reached

<<<<<<< HEAD
=======
	lock              sync.RWMutex // Protects the currentRound fields etc
>>>>>>> ddfaa30f
	timeoutPool       *utils.Pool
	votePool          *utils.Pool
	currentRound      utils.Round
	highestVotedRound utils.Round
	highestQuorumCert *utils.QuorumCert
	// lockQuorumCert in XDPoS Consensus 2.0, used in voting rule
	lockQuorumCert     *utils.QuorumCert
	highestTimeoutCert *utils.TimeoutCert
	highestCommitBlock *utils.BlockInfo
<<<<<<< HEAD

	HookReward    func(chain consensus.ChainReader, state *state.StateDB, parentState *state.StateDB, header *types.Header) (error, map[string]interface{})
	HookValidator func(header *types.Header, signers []common.Address) ([]byte, error)
=======
>>>>>>> ddfaa30f
}

func New(config *params.XDPoSConfig, db ethdb.Database) *XDPoS_v2 {
	// Setup Timer
	duration := time.Duration(config.V2.TimeoutWorkerDuration) * time.Millisecond
	timer := countdown.NewCountDown(duration)
	timeoutPool := utils.NewPool(config.V2.CertThreshold)
<<<<<<< HEAD

	recents, _ := lru.NewARC(utils.InmemorySnapshots)
	signatures, _ := lru.NewARC(utils.InmemorySnapshots)

	votePool := utils.NewPool(config.V2.CertThreshold)
	engine := &XDPoS_v2{
		config:     config,
		db:         db,
		signatures: signatures,

		recents:       recents,
		timeoutWorker: timer,
		BroadcastCh:   make(chan interface{}),
		timeoutPool:   timeoutPool,
		votePool:      votePool,

		highestTimeoutCert: nil,
		highestQuorumCert:  nil,
	}
	// Add callback to the timer
	timer.OnTimeoutFn = engine.onCountdownTimeout

	return engine
}

// Prepare implements consensus.Engine, preparing all the consensus fields of the
// header for running the transactions on top.
func (x *XDPoS_v2) Prepare(chain consensus.ChainReader, header *types.Header) error {

	// Verify mined block parent matches highest QC
	x.lock.RLock()
	currentRound := x.currentRound
	highestQC := x.highestQuorumCert
	x.lock.Unlock()

	//parentRound := highestQC.ProposedBlockInfo.Round
	if header.ParentHash != highestQC.ProposedBlockInfo.Hash {
		return consensus.ErrNotReadyToPurpose
	}

	extra := utils.ExtraFields_v2{
		Round:      currentRound,
		QuorumCert: highestQC,
	}

	header.Nonce = types.BlockNonce{}

	number := header.Number.Uint64()
	parent := chain.GetHeader(header.ParentHash, number-1)
	if parent == nil {
		return consensus.ErrUnknownAncestor
	}
	// Set the correct difficulty
	header.Difficulty = x.calcDifficulty(chain, parent, x.signer)
	log.Debug("CalcDifficulty ", "number", header.Number, "difficulty", header.Difficulty)

	// TODO: previous round should sit on previous Epoch and x.currentRound should >= Epoch number
	if number%x.config.Epoch == 0 {
		snap, err := x.snapshot(chain, number-1, header.ParentHash, nil)
		if err != nil {
			return err
		}
		masternodes := snap.GetMasterNodes()
		if number%x.config.Epoch == 0 && x.HookValidator != nil {
			validators, err := x.HookValidator(header, masternodes)
			if err != nil {
				return err
			}
			//TODO: remove penalty nodes and add comeback nodes
			header.Validators = validators
		}
	}

	extraBytes, err := extra.EncodeToBytes()
	if err != nil {
		return err
	}

	header.Extra = extraBytes

	// Mix digest is reserved for now, set to empty
	header.MixDigest = common.Hash{}

	// Ensure the timestamp has the correct delay

	//　TODO: if timestamp > current time, how to deal with future timestamp
	header.Time = new(big.Int).Add(parent.Time, new(big.Int).SetUint64(x.config.Period))
	if header.Time.Int64() < time.Now().Unix() {
		header.Time = big.NewInt(time.Now().Unix())
	}

	return nil
}

// Finalize implements consensus.Engine, ensuring no uncles are set, nor block
// rewards given, and returns the final block.
func (x *XDPoS_v2) Finalize(chain consensus.ChainReader, header *types.Header, state *state.StateDB, parentState *state.StateDB, txs []*types.Transaction, uncles []*types.Header, receipts []*types.Receipt) (*types.Block, error) {
	// set block reward
	number := header.Number.Uint64()
	rCheckpoint := chain.Config().XDPoS.RewardCheckpoint

	// _ = c.CacheData(header, txs, receipts)

	if x.HookReward != nil && number%rCheckpoint == 0 {
		err, rewards := x.HookReward(chain, state, parentState, header)
		if err != nil {
			return nil, err
		}
		if len(common.StoreRewardFolder) > 0 {
			data, err := json.Marshal(rewards)
			if err == nil {
				err = ioutil.WriteFile(filepath.Join(common.StoreRewardFolder, header.Number.String()+"."+header.Hash().Hex()), data, 0644)
			}
			if err != nil {
				log.Error("Error when save reward info ", "number", header.Number, "hash", header.Hash().Hex(), "err", err)
			}
		}
	}

	// the state remains as is and uncles are dropped
	header.Root = state.IntermediateRoot(chain.Config().IsEIP158(header.Number))
	header.UncleHash = types.CalcUncleHash(nil)

	// Assemble and return the final block for sealing
	return types.NewBlock(header, txs, nil, receipts), nil
}

// Utils for test to check currentRound value
func (x *XDPoS_v2) GetProperties() (utils.Round, *utils.QuorumCert, *utils.QuorumCert) {
	x.lock.Lock()
	defer x.lock.Unlock()
	return x.currentRound, x.lockQuorumCert, x.highestQuorumCert
}

// Authorize injects a private key into the consensus engine to mint new blocks with.
func (x *XDPoS_v2) Authorize(signer common.Address, signFn clique.SignerFn) {
	x.signLock.Lock()
	defer x.signLock.Unlock()

	x.signer = signer
	x.signFn = signFn
}

func (x *XDPoS_v2) Author(header *types.Header) (common.Address, error) {
	return utils.EcrecoverV2(header, x.signatures)
}

// Seal implements consensus.Engine, attempting to create a sealed block using
// the local signing credentials.
func (x *XDPoS_v2) Seal(chain consensus.ChainReader, block *types.Block, stop <-chan struct{}) (*types.Block, error) {
	header := block.Header()

	// Sealing the genesis block is not supported
	number := header.Number.Uint64()
	if number == 0 {
		return nil, utils.ErrUnknownBlock
	}
	// For 0-period chains, refuse to seal empty blocks (no reward but would spin sealing)
	// checkpoint blocks have no tx
	if x.config.Period == 0 && len(block.Transactions()) == 0 && number%x.config.Epoch != 0 {
		return nil, utils.ErrWaitTransactions
	}
	// Don't hold the signer fields for the entire sealing procedure
	x.signLock.RLock()
	signer, signFn := x.signer, x.signFn
	x.signLock.RUnlock()

	// Bail out if we're unauthorized to sign a block
	snap, err := x.snapshot(chain, number-1, header.ParentHash, nil)
	if err != nil {
		return nil, err
	}
	masternodes := x.GetMasternodes(chain, header)
	if _, authorized := snap.MasterNodes[signer]; !authorized {
		valid := false
		for _, m := range masternodes {
			if m == signer {
				valid = true
				break
			}
		}
		if !valid {
			return nil, utils.ErrUnauthorized
		}
	}

	select {
	case <-stop:
		return nil, nil
	default:
	}

	// Sign all the things!
	signature, err := signFn(accounts.Account{Address: signer}, utils.SigHashV2(header).Bytes())
	if err != nil {
		return nil, err
	}
	header.Validator = signature

	return block.WithSeal(header), nil
}

// CalcDifficulty is the difficulty adjustment algorithm. It returns the difficulty
// that a new block should have based on the previous blocks in the chain and the
// current signer.
func (x *XDPoS_v2) CalcDifficulty(chain consensus.ChainReader, time uint64, parent *types.Header) *big.Int {
	return x.calcDifficulty(chain, parent, x.signer)
}

// TODO: what should be new difficulty
func (x *XDPoS_v2) calcDifficulty(chain consensus.ChainReader, parent *types.Header, signer common.Address) *big.Int {
	// TODO: The difference of round number between parent round and current round
	return big.NewInt(1)
}

// Copy from v1
func (x *XDPoS_v2) YourTurn(chain consensus.ChainReader, parent *types.Header, signer common.Address) (int, int, int, bool, error) {
	masternodes := x.GetMasternodes(chain, parent)

	snap, err := x.GetSnapshot(chain, parent)
	if err != nil {
		log.Warn("Failed when trying to commit new work", "err", err)
		return 0, -1, -1, false, err
	}
	if len(masternodes) == 0 {
		return 0, -1, -1, false, errors.New("Masternodes not found")
	}
	pre := common.Address{}
	// masternode[0] has chance to create block 1
	preIndex := -1
	if parent.Number.Uint64() != 0 {
		pre, err = whoIsCreator(snap, parent)
		if err != nil {
			return 0, 0, 0, false, err
		}
		preIndex = utils.Position(masternodes, pre)
	}
	curIndex := utils.Position(masternodes, signer)
	if signer == x.signer {
		log.Debug("Masternodes cycle info", "number of masternodes", len(masternodes), "previous", pre, "position", preIndex, "current", signer, "position", curIndex)
	}
	for i, s := range masternodes {
		log.Debug("Masternode:", "index", i, "address", s.String())
	}
	if (preIndex+1)%len(masternodes) == curIndex {
		return len(masternodes), preIndex, curIndex, true, nil
	}
	return len(masternodes), preIndex, curIndex, false, nil
}

// Copy from v1
func whoIsCreator(snap *SnapshotV2, header *types.Header) (common.Address, error) {
	if header.Number.Uint64() == 0 {
		return common.Address{}, errors.New("Don't take block 0")
	}
	m, err := utils.EcrecoverV2(header, snap.sigcache)
	if err != nil {
		return common.Address{}, err
	}
	return m, nil
}

// Copy from v1
func (x *XDPoS_v2) GetMasternodes(chain consensus.ChainReader, header *types.Header) []common.Address {
	n := header.Number.Uint64()
	e := x.config.Epoch
	switch {
	case n%e == 0:
		return utils.GetMasternodesFromCheckpointHeader(header)
	case n%e != 0:
		h := chain.GetHeaderByNumber(n - (n % e))
		return utils.GetMasternodesFromCheckpointHeader(h)
	default:
		return []common.Address{}
	}
}

// Copy from v1
func (x *XDPoS_v2) GetValidator(creator common.Address, chain consensus.ChainReader, header *types.Header) (common.Address, error) {
	epoch := x.config.Epoch
	no := header.Number.Uint64()
	cpNo := no
	if no%epoch != 0 {
		cpNo = no - (no % epoch)
	}
	if cpNo == 0 {
		return common.Address{}, nil
	}
	cpHeader := chain.GetHeaderByNumber(cpNo)
	if cpHeader == nil {
		if no%epoch == 0 {
			cpHeader = header
		} else {
			return common.Address{}, fmt.Errorf("couldn't find checkpoint header")
		}
	}
	m, err := utils.GetM1M2FromCheckpointHeader(cpHeader, header, chain.Config())
	if err != nil {
		return common.Address{}, err
	}
	return m[creator], nil
}

// Copy from v1
func (x *XDPoS_v2) GetSnapshot(chain consensus.ChainReader, header *types.Header) (*SnapshotV2, error) {
	number := header.Number.Uint64()
	log.Trace("get snapshot", "number", number, "hash", header.Hash())
	snap, err := x.snapshot(chain, number, header.Hash(), nil)
	if err != nil {
		return nil, err
	}
	return snap, nil
}

// snapshot retrieves the authorization snapshot at a given point in time.
func (x *XDPoS_v2) snapshot(chain consensus.ChainReader, number uint64, hash common.Hash, parents []*types.Header) (*SnapshotV2, error) {
	// Search for a SnapshotV2 in memory or on disk for checkpoints
	var (
		headers []*types.Header
		snap    *SnapshotV2
	)
	for snap == nil {
		// If an in-memory SnapshotV2 was found, use that
		if s, ok := x.recents.Get(hash); ok {
			snap = s.(*SnapshotV2)
			break
		}
		// If an on-disk checkpoint snapshot can be found, use that
		// checkpoint snapshot = checkpoint - gap
		if (number+x.config.Gap)%x.config.Epoch == 0 {
			if s, err := loadSnapshot(x.signatures, x.db, hash); err == nil {
				log.Trace("Loaded snapshot form disk", "number", number, "hash", hash)
				snap = s
				break
			}
		}
		// If we're at block zero, make a snapshot
		/*
			if number == 0 {
				genesis := chain.GetHeaderByNumber(0)
				if err := x.VerifyHeader(chain, genesis, true); err != nil {
					return nil, err
				}
				signers := make([]common.Address, (len(genesis.Extra)-utils.ExtraVanity-utils.ExtraSeal)/common.AddressLength)
				for i := 0; i < len(signers); i++ {
					copy(signers[i][:], genesis.Extra[utils.ExtraVanity+i*common.AddressLength:])
				}
				snap = newSnapshot(x.signatures, 0, genesis.Hash(), x.currentRound, x.highestQuorumCert, signers)
				if err := storeSnapshot(snap, x.db); err != nil {
					return nil, err
				}
				log.Trace("Stored genesis voting snapshot to disk")
				break
			}
		*/
		// No snapshot for this header, gather the header and move backward
		var header *types.Header
		if len(parents) > 0 {
			// If we have explicit parents, pick from there (enforced)
			header = parents[len(parents)-1]
			if header.Hash() != hash || header.Number.Uint64() != number {
				return nil, consensus.ErrUnknownAncestor
			}
			parents = parents[:len(parents)-1]
		} else {
			// No explicit parents (or no more left), reach out to the database
			header = chain.GetHeader(hash, number)
			if header == nil {
				return nil, consensus.ErrUnknownAncestor
			}
		}
		headers = append(headers, header)
		number, hash = number-1, header.ParentHash
	}
	// Previous snapshot found, apply any pending headers on top of it
	for i := 0; i < len(headers)/2; i++ {
		headers[i], headers[len(headers)-1-i] = headers[len(headers)-1-i], headers[i]
	}
	snap, err := snap.apply(headers)
	if err != nil {
		return nil, err
	}
	x.recents.Add(snap.Hash, snap)

	// If we've generated a new checkpoint snapshot, save to disk
	// TODO how to save correct snapshot
	if uint64(snap.Round)%x.config.Epoch == x.config.Gap {
		if err = storeSnapshot(snap, x.db); err != nil {
			return nil, err
		}
		log.Trace("Stored snapshot to disk", "round number", snap.Round, "hash", snap.Hash)
	}
	return snap, err
}

func (x *XDPoS_v2) VerifyHeader(chain consensus.ChainReader, header *types.Header, fullVerify bool) error {
	return nil
}

=======
	votePool := utils.NewPool(config.V2.CertThreshold)
	engine := &XDPoS_v2{
		config:             config,
		db:                 db,
		timeoutWorker:      timer,
		BroadcastCh:        make(chan interface{}),
		timeoutPool:        timeoutPool,
		votePool:           votePool,
		highestTimeoutCert: &utils.TimeoutCert{},
		highestQuorumCert:  &utils.QuorumCert{},
		highestVotedRound:  utils.Round(0),
	}
	// Add callback to the timer
	timer.OnTimeoutFn = engine.onCountdownTimeout

	return engine
}

/*
	Testing tools
*/
func (x *XDPoS_v2) SetNewRoundFaker(newRound utils.Round, resetTimer bool) {
	x.lock.Lock()
	defer x.lock.Unlock()
	// Reset a bunch of things
	if resetTimer {
		x.timeoutWorker.Reset()
	}
	x.currentRound = newRound
}

// Utils for test to check currentRound value
func (x *XDPoS_v2) GetProperties() (utils.Round, *utils.QuorumCert, *utils.QuorumCert) {
	x.lock.Lock()
	defer x.lock.Unlock()
	return x.currentRound, x.lockQuorumCert, x.highestQuorumCert
}

// Authorize injects a private key into the consensus engine to mint new blocks with.
func (x *XDPoS_v2) Authorize(signer common.Address, signFn clique.SignerFn) {
	x.signLock.Lock()
	defer x.signLock.Unlock()

	x.signer = signer
	x.signFn = signFn
}

func (x *XDPoS_v2) Author(header *types.Header) (common.Address, error) {
	return common.Address{}, nil
}

func (x *XDPoS_v2) VerifyHeader(chain consensus.ChainReader, header *types.Header, fullVerify bool) error {
	return nil
}

>>>>>>> ddfaa30f
/*
	SyncInfo workflow
*/
// Verify syncInfo and trigger process QC or TC if successful
func (x *XDPoS_v2) VerifySyncInfoMessage(syncInfo *utils.SyncInfo) error {
	/*
		1. Verify items including:
				- verifyQC
				- verifyTC
		2. Broadcast(Not part of consensus)
	*/
	err := x.verifyQC(syncInfo.HighestQuorumCert)
	if err != nil {
		log.Warn("SyncInfo message verification failed due to QC", err)
		return err
	}
	err = x.verifyTC(syncInfo.HighestTimeoutCert)
	if err != nil {
		log.Warn("SyncInfo message verification failed due to TC", err)
		return err
	}
<<<<<<< HEAD
	return nil
}

func (x *XDPoS_v2) SyncInfoHandler(syncInfo *utils.SyncInfo) error {
	/*
		1. processQC
		2. processTC
	*/
	return nil
}

/*
	Vote workflow
*/
func (x *XDPoS_v2) VerifyVoteMessage(vote *utils.Vote) (bool, error) {
	/*
		  1. Check signature:
					- Use ecRecover to get the public key
					- Use the above public key to find out the xdc address
					- Use the above xdc address to check against the master node list(For the running epoch)
			2. Verify blockInfo
			3. Broadcast(Not part of consensus)
	*/
	return x.verifyMsgSignature(utils.VoteSigHash(vote.ProposedBlockInfo), vote.Signature)
}

// Consensus entry point for processing vote message to produce QC
func (x *XDPoS_v2) VoteHandler(chain consensus.ChainReader, voteMsg *utils.Vote) error {
	x.lock.Lock()
	defer x.lock.Unlock()

	// 1. checkRoundNumber
	if voteMsg.ProposedBlockInfo.Round != x.currentRound {
		return fmt.Errorf("Vote message round number: %v does not match currentRound: %v", voteMsg.ProposedBlockInfo.Round, x.currentRound)
	}

	// Collect vote
	thresholdReached, numberOfVotesInPool, pooledVotes := x.votePool.Add(voteMsg)
	if thresholdReached {
		log.Debug("Vote pool threashold reached: %v, number of items in the pool: %v", thresholdReached, numberOfVotesInPool)
		err := x.onVotePoolThresholdReached(chain, pooledVotes, voteMsg)
		if err != nil {
			return nil
		}
	}

	return nil
}

/*
	Function that will be called by votePool when it reached threshold.
	In the engine v2, we will need to generate and process QC
*/
func (x *XDPoS_v2) onVotePoolThresholdReached(chain consensus.ChainReader, pooledVotes map[common.Hash]utils.PoolObj, currentVoteMsg utils.PoolObj) error {
	signatures := []utils.Signature{}
	for _, v := range pooledVotes {
		signatures = append(signatures, v.(*utils.Vote).Signature)
	}
	// Genrate QC
	quorumCert := &utils.QuorumCert{
		ProposedBlockInfo: currentVoteMsg.(*utils.Vote).ProposedBlockInfo,
		Signatures:        signatures,
	}
	err := x.processQC(chain, quorumCert)
	if err != nil {
		log.Error("Error while processing QC in the Vote handler after reaching pool threshold, ", err)
		return err
	}
	log.Info("🗳 Successfully processed the vote and produced QC!")
	return nil
}

/*
	Timeout workflow
*/
// Verify timeout message type from peers in bft.go
/*
	  1. Check signature:
				- Use ecRecover to get the public key
				- Use the above public key to find out the xdc address
				- Use the above xdc address to check against the master node(For the running epoch)
		2. Broadcast(Not part of consensus)
*/
func (x *XDPoS_v2) VerifyTimeoutMessage(timeoutMsg *utils.Timeout) (bool, error) {
	return x.verifyMsgSignature(utils.TimeoutSigHash(&timeoutMsg.Round), timeoutMsg.Signature)
}

/*
	Entry point for handling timeout message to process below:
	1. checkRoundNumber()
	2. Collect timeout
	3. Once timeout pool reached threshold, it will trigger the call to the function "onTimeoutPoolThresholdReached"
*/
func (x *XDPoS_v2) TimeoutHandler(timeout *utils.Timeout) error {
	x.lock.Lock()
	defer x.lock.Unlock()

	// 1. checkRoundNumber
	if timeout.Round != x.currentRound {
		return fmt.Errorf("Timeout message round number: %v does not match currentRound: %v", timeout.Round, x.currentRound)
	}
	// Collect timeout, generate TC
	isThresholdReached, numberOfTimeoutsInPool, pooledTimeouts := x.timeoutPool.Add(timeout)
	// Threshold reached
	if isThresholdReached {
		log.Debug("Timeout pool threashold reached: %v, number of items in the pool: %v", isThresholdReached, numberOfTimeoutsInPool)
		err := x.onTimeoutPoolThresholdReached(pooledTimeouts, timeout)
		if err != nil {
			return err
		}
	}
	return nil
}

/*
	Function that will be called by timeoutPool when it reached threshold.
	In the engine v2, we will need to:
		1. Genrate TC
		2. processTC()
		3. generateSyncInfo()
*/
func (x *XDPoS_v2) onTimeoutPoolThresholdReached(pooledTimeouts map[common.Hash]utils.PoolObj, currentTimeoutMsg utils.PoolObj) error {
	signatures := []utils.Signature{}
	for _, v := range pooledTimeouts {
		signatures = append(signatures, v.(*utils.Timeout).Signature)
	}
	// Genrate TC
	timeoutCert := &utils.TimeoutCert{
		Round:      currentTimeoutMsg.(*utils.Timeout).Round,
		Signatures: signatures,
	}
	// Process TC
	err := x.processTC(timeoutCert)
	if err != nil {
		log.Error("Error while processing TC in the Timeout handler after reaching pool threshold, ", err.Error())
		return err
	}
	// Generate and broadcast syncInfo
	syncInfo := x.getSyncInfo()
	x.broadcastToBftChannel(syncInfo)

	log.Info("⏰ Successfully processed the timeout message and produced TC & SyncInfo!")
	return nil
}

/*
	Process Block workflow
*/
func (x *XDPoS_v2) ProcessBlockHandler() {
	/*
		1. processQC()
		2. verifyVotingRule()
		3. sendVote()

	*/
}

/*
	QC & TC Utils
*/

// Genrate blockInfo which contains Hash, round and blockNumber and send to queue
func (x *XDPoS_v2) generateBlockInfo() error {
	return nil
}

// To be used by different message verification. Verify local DB block info against the received block information(i.e hash, blockNum, round)
func (x *XDPoS_v2) VerifyBlockInfo(blockInfo *utils.BlockInfo) error {
	return nil
}

func (x *XDPoS_v2) verifyQC(quorumCert *utils.QuorumCert) error {
	/*
		1. Verify signer signatures: (List of signatures)
					- Use ecRecover to get the public key
					- Use the above public key to find out the xdc address
					- Use the above xdc address to check against the master node list(For the received QC epoch)
		2. Verify blockInfo
	*/
	return nil
}

func (x *XDPoS_v2) verifyTC(timeoutCert *utils.TimeoutCert) error {
	/*
		1. Verify signer signature: (List of signatures)
					- Use ecRecover to get the public key
					- Use the above public key to find out the xdc address
					- Use the above xdc address to check against the master node list(For the received TC epoch)
	*/
	return nil
}

// Update local QC variables including highestQC & lockQuorumCert, as well as commit the blocks that satisfy the algorithm requirements
func (x *XDPoS_v2) processQC(blockCahinReader consensus.ChainReader, quorumCert *utils.QuorumCert) error {
	// 1. Update HighestQC
	if x.highestQuorumCert == nil || (quorumCert.ProposedBlockInfo.Round > x.highestQuorumCert.ProposedBlockInfo.Round) {
		//TODO: do I need a clone?
		x.highestQuorumCert = quorumCert
	}
	// 2. Get QC from header and update lockQuorumCert(lockQuorumCert is the parent of highestQC)
	proposedBlockHeader := blockCahinReader.GetHeaderByHash(quorumCert.ProposedBlockInfo.Hash)
	var decodedExtraField utils.ExtraFields_v2
	err := utils.DecodeBytesExtraFields(proposedBlockHeader.Extra, &decodedExtraField)
	if err != nil {
		return err
	}
	x.lockQuorumCert = decodedExtraField.QuorumCert

	proposedBlockRound := &decodedExtraField.Round
	// 3. Update commit block info
	_, err = x.commitBlocks(blockCahinReader, proposedBlockHeader, proposedBlockRound)
	if err != nil {
		return err
	}
	if quorumCert.ProposedBlockInfo.Round >= x.currentRound {
		err := x.setNewRound(quorumCert.ProposedBlockInfo.Round + 1)
		if err != nil {
			return err
		}
	}
	return nil
}

/*
	1. Update highestTC
	2. Check TC round >= node's currentRound. If yes, call setNewRound
*/
func (x *XDPoS_v2) processTC(timeoutCert *utils.TimeoutCert) error {
	if x.highestTimeoutCert == nil || timeoutCert.Round > x.highestTimeoutCert.Round {
		x.highestTimeoutCert = timeoutCert
	}
	if timeoutCert.Round >= x.currentRound {
		err := x.setNewRound(timeoutCert.Round + 1)
		if err != nil {
			return err
		}
	}
	return nil
}

/*
	1. Set currentRound = QC round + 1 (or TC round +1)
	2. Reset timer
	3. Reset vote and timeout Pools
*/
func (x *XDPoS_v2) setNewRound(round utils.Round) error {
	x.currentRound = round

	//TODO: tell miner now it's a new round and start mine if it's leader
	x.timeoutWorker.Reset()
	//TODO: vote pools
	x.timeoutPool.Clear()
	return nil
}

// Hot stuff rule to decide whether this node is eligible to vote for the received block
func (x *XDPoS_v2) verifyVotingRule(header *types.Header) error {
	/*
		Make sure this node has not voted for this round. We can have a variable highestVotedRound, and check currentRound > highestVotedRound.
		HotStuff Voting rule:
		header's round == local current round, AND (one of the following two:)
		header's block extends lockQuorumCert's ProposedBlockInfo (we need a isExtending(block_a, block_b) function), OR
		header's QC's ProposedBlockInfo.Round > lockQuorumCert's ProposedBlockInfo.Round
	*/
	return nil
}

// Once Hot stuff voting rule has verified, this node can then send vote
func (x *XDPoS_v2) sendVote(blockInfo *utils.BlockInfo) error {
	// First step: Generate the signature by using node's private key(The signature is the blockInfo signature)
	// Second step: Construct the vote struct with the above signature & blockinfo struct
	// Third step: Send the vote to broadcast channel
	signedHash, err := x.signSignature(utils.VoteSigHash(blockInfo))
	if err != nil {
		return err
	}
	voteMsg := &utils.Vote{
		ProposedBlockInfo: blockInfo,
		Signature:         signedHash,
	}
	x.broadcastToBftChannel(voteMsg)
	return nil
}

=======
	return nil
}

func (x *XDPoS_v2) SyncInfoHandler(chain consensus.ChainReader, syncInfo *utils.SyncInfo) error {
	x.signLock.Lock()
	defer x.signLock.Unlock()
	/*
		1. processQC
		2. processTC
	*/
	err := x.processQC(chain, syncInfo.HighestQuorumCert)
	if err != nil {
		return err
	}
	return x.processTC(syncInfo.HighestTimeoutCert)
}

/*
	Vote workflow
*/
func (x *XDPoS_v2) VerifyVoteMessage(vote *utils.Vote) (bool, error) {
	/*
		  1. Check signature:
					- Use ecRecover to get the public key
					- Use the above public key to find out the xdc address
					- Use the above xdc address to check against the master node list(For the running epoch)
			2. Verify blockInfo
			3. Broadcast(Not part of consensus)
	*/
	return x.verifyMsgSignature(utils.VoteSigHash(&vote.ProposedBlockInfo), vote.Signature)
}

// Consensus entry point for processing vote message to produce QC
func (x *XDPoS_v2) VoteHandler(chain consensus.ChainReader, voteMsg *utils.Vote) error {
	x.lock.Lock()
	defer x.lock.Unlock()

	// 1. checkRoundNumber
	if voteMsg.ProposedBlockInfo.Round != x.currentRound {
		return fmt.Errorf("Vote message round number: %v does not match currentRound: %v", voteMsg.ProposedBlockInfo.Round, x.currentRound)
	}

	// Collect vote
	thresholdReached, numberOfVotesInPool, pooledVotes := x.votePool.Add(voteMsg)
	if thresholdReached {
		log.Debug("Vote pool threashold reached: %v, number of items in the pool: %v", thresholdReached, numberOfVotesInPool)
		err := x.onVotePoolThresholdReached(chain, pooledVotes, voteMsg)
		if err != nil {
			return nil
		}
	}

	return nil
}

/*
	Function that will be called by votePool when it reached threshold.
	In the engine v2, we will need to generate and process QC
*/
func (x *XDPoS_v2) onVotePoolThresholdReached(chain consensus.ChainReader, pooledVotes map[common.Hash]utils.PoolObj, currentVoteMsg utils.PoolObj) error {
	signatures := []utils.Signature{}
	for _, v := range pooledVotes {
		signatures = append(signatures, v.(*utils.Vote).Signature)
	}
	// Genrate QC
	quorumCert := &utils.QuorumCert{
		ProposedBlockInfo: currentVoteMsg.(*utils.Vote).ProposedBlockInfo,
		Signatures:        signatures,
	}
	err := x.processQC(chain, quorumCert)
	if err != nil {
		log.Error("Error while processing QC in the Vote handler after reaching pool threshold, ", err)
		return err
	}
	log.Info("🗳 Successfully processed the vote and produced QC!")
	return nil
}

/*
	Timeout workflow
*/
// Verify timeout message type from peers in bft.go
/*
	  1. Check signature:
				- Use ecRecover to get the public key
				- Use the above public key to find out the xdc address
				- Use the above xdc address to check against the master node(For the running epoch)
		2. Broadcast(Not part of consensus)
*/
func (x *XDPoS_v2) VerifyTimeoutMessage(timeoutMsg *utils.Timeout) (bool, error) {
	return x.verifyMsgSignature(utils.TimeoutSigHash(&timeoutMsg.Round), timeoutMsg.Signature)
}

/*
	Entry point for handling timeout message to process below:
	1. checkRoundNumber()
	2. Collect timeout
	3. Once timeout pool reached threshold, it will trigger the call to the function "onTimeoutPoolThresholdReached"
*/
func (x *XDPoS_v2) TimeoutHandler(timeout *utils.Timeout) error {
	x.lock.Lock()
	defer x.lock.Unlock()

	// 1. checkRoundNumber
	if timeout.Round != x.currentRound {
		return fmt.Errorf("Timeout message round number: %v does not match currentRound: %v", timeout.Round, x.currentRound)
	}
	// Collect timeout, generate TC
	isThresholdReached, numberOfTimeoutsInPool, pooledTimeouts := x.timeoutPool.Add(timeout)
	// Threshold reached
	if isThresholdReached {
		log.Debug("Timeout pool threashold reached: %v, number of items in the pool: %v", isThresholdReached, numberOfTimeoutsInPool)
		err := x.onTimeoutPoolThresholdReached(pooledTimeouts, timeout)
		if err != nil {
			return err
		}
	}
	return nil
}

/*
	Function that will be called by timeoutPool when it reached threshold.
	In the engine v2, we will need to:
		1. Genrate TC
		2. processTC()
		3. generateSyncInfo()
*/
func (x *XDPoS_v2) onTimeoutPoolThresholdReached(pooledTimeouts map[common.Hash]utils.PoolObj, currentTimeoutMsg utils.PoolObj) error {
	signatures := []utils.Signature{}
	for _, v := range pooledTimeouts {
		signatures = append(signatures, v.(*utils.Timeout).Signature)
	}
	// Genrate TC
	timeoutCert := &utils.TimeoutCert{
		Round:      currentTimeoutMsg.(*utils.Timeout).Round,
		Signatures: signatures,
	}
	// Process TC
	err := x.processTC(timeoutCert)
	if err != nil {
		log.Error("Error while processing TC in the Timeout handler after reaching pool threshold, ", err.Error())
		return err
	}
	// Generate and broadcast syncInfo
	syncInfo := x.getSyncInfo()
	x.broadcastToBftChannel(syncInfo)

	log.Info("⏰ Successfully processed the timeout message and produced TC & SyncInfo!")
	return nil
}

/*
	Proposed Block workflow
*/
func (x *XDPoS_v2) ProposedBlockHandler(blockChainReader consensus.ChainReader, blockInfo *utils.BlockInfo, quorumCert *utils.QuorumCert) error {
	x.lock.Lock()
	defer x.lock.Unlock()

	/*
		1. processQC(): process the QC inside the proposed block
		2. verifyVotingRule(): the proposed block's info is extracted into BlockInfo and verified for voting
		3. sendVote()
	*/
	err := x.processQC(blockChainReader, quorumCert)
	if err != nil {
		return err
	}
	verified, err := x.verifyVotingRule(blockChainReader, blockInfo, quorumCert)
	if err != nil {
		return err
	}
	if verified {
		return x.sendVote(blockInfo)
	} else {
		log.Info("Failed to pass the voting rule verification", "ProposeBlockHash", blockInfo.Hash)
	}

	return nil
}

/*
	QC & TC Utils
*/

// To be used by different message verification. Verify local DB block info against the received block information(i.e hash, blockNum, round)
func (x *XDPoS_v2) VerifyBlockInfo(blockInfo *utils.BlockInfo) error {
	return nil
}

func (x *XDPoS_v2) verifyQC(quorumCert *utils.QuorumCert) error {
	/*
		1. Verify signer signatures: (List of signatures)
					- Use ecRecover to get the public key
					- Use the above public key to find out the xdc address
					- Use the above xdc address to check against the master node list(For the received QC epoch)
		2. Verify blockInfo
	*/
	return nil
}

func (x *XDPoS_v2) verifyTC(timeoutCert *utils.TimeoutCert) error {
	/*
		1. Verify signer signature: (List of signatures)
					- Use ecRecover to get the public key
					- Use the above public key to find out the xdc address
					- Use the above xdc address to check against the master node list(For the received TC epoch)
	*/
	return nil
}

// Update local QC variables including highestQC & lockQuorumCert, as well as commit the blocks that satisfy the algorithm requirements
func (x *XDPoS_v2) processQC(blockChainReader consensus.ChainReader, quorumCert *utils.QuorumCert) error {
	// 1. Update HighestQC
	if x.highestQuorumCert == nil || (quorumCert.ProposedBlockInfo.Round > x.highestQuorumCert.ProposedBlockInfo.Round) {
		x.highestQuorumCert = quorumCert
	}
	// 2. Get QC from header and update lockQuorumCert(lockQuorumCert is the parent of highestQC)
	proposedBlockHeader := blockChainReader.GetHeaderByHash(quorumCert.ProposedBlockInfo.Hash)
	// Extra field contain parent information
	var decodedExtraField utils.ExtraFields_v2
	err := utils.DecodeBytesExtraFields(proposedBlockHeader.Extra, &decodedExtraField)
	if err != nil {
		return err
	}
	x.lockQuorumCert = &decodedExtraField.QuorumCert

	proposedBlockRound := &decodedExtraField.Round
	// 3. Update commit block info
	_, err = x.commitBlocks(blockChainReader, proposedBlockHeader, proposedBlockRound)
	if err != nil {
		return err
	}
	// 4. Set new round
	if quorumCert.ProposedBlockInfo.Round >= x.currentRound {
		err := x.setNewRound(quorumCert.ProposedBlockInfo.Round + 1)
		if err != nil {
			return err
		}
	}
	return nil
}

/*
	1. Update highestTC
	2. Check TC round >= node's currentRound. If yes, call setNewRound
*/
func (x *XDPoS_v2) processTC(timeoutCert *utils.TimeoutCert) error {
	if x.highestTimeoutCert == nil || timeoutCert.Round > x.highestTimeoutCert.Round {
		x.highestTimeoutCert = timeoutCert
	}
	if timeoutCert.Round >= x.currentRound {
		err := x.setNewRound(timeoutCert.Round + 1)
		if err != nil {
			return err
		}
	}
	return nil
}

/*
	1. Set currentRound = QC round + 1 (or TC round +1)
	2. Reset timer
	3. Reset vote and timeout Pools
*/
func (x *XDPoS_v2) setNewRound(round utils.Round) error {
	x.currentRound = round
	//TODO: tell miner now it's a new round and start mine if it's leader
	x.timeoutWorker.Reset()
	//TODO: vote pools
	x.timeoutPool.Clear()
	return nil
}

// Hot stuff rule to decide whether this node is eligible to vote for the received block
func (x *XDPoS_v2) verifyVotingRule(blockChainReader consensus.ChainReader, blockInfo *utils.BlockInfo, quorumCert *utils.QuorumCert) (bool, error) {
	// Make sure this node has not voted for this round.
	if x.currentRound <= x.highestVotedRound {
		return false, nil
	}
	/*
		HotStuff Voting rule:
		header's round == local current round, AND (one of the following two:)
		header's block extends lockQuorumCert's ProposedBlockInfo (we need a isExtending(block_a, block_b) function), OR
		header's QC's ProposedBlockInfo.Round > lockQuorumCert's ProposedBlockInfo.Round
	*/
	if blockInfo.Round != x.currentRound {
		return false, nil
	}
	isExtended, err := x.isExtendingFromAncestor(blockChainReader, blockInfo, &x.lockQuorumCert.ProposedBlockInfo)
	if err != nil {
		return false, err
	}
	if isExtended || (quorumCert.ProposedBlockInfo.Round > x.lockQuorumCert.ProposedBlockInfo.Round) {
		return true, nil
	}

	return false, nil
}

// Once Hot stuff voting rule has verified, this node can then send vote
func (x *XDPoS_v2) sendVote(blockInfo *utils.BlockInfo) error {
	// First step: Update the highest Voted round
	// Second step: Generate the signature by using node's private key(The signature is the blockInfo signature)
	// Third step: Construct the vote struct with the above signature & blockinfo struct
	// Forth step: Send the vote to broadcast channel

	signedHash, err := x.signSignature(utils.VoteSigHash(blockInfo))
	if err != nil {
		return err
	}

	x.highestVotedRound = x.currentRound
	voteMsg := &utils.Vote{
		ProposedBlockInfo: *blockInfo,
		Signature:         signedHash,
	}
	x.broadcastToBftChannel(voteMsg)
	return nil
}

>>>>>>> ddfaa30f
// Generate and send timeout into BFT channel.
/*
	1. timeout.round = currentRound
	2. Sign the signature
	3. send to broadcast channel
*/
func (x *XDPoS_v2) sendTimeout() error {
	signedHash, err := x.signSignature(utils.TimeoutSigHash(&x.currentRound))
	if err != nil {
		return err
	}
	timeoutMsg := &utils.Timeout{
		Round:     x.currentRound,
		Signature: signedHash,
	}
	x.broadcastToBftChannel(timeoutMsg)
	return nil
}

// Generate and send syncInfo into Broadcast channel. The SyncInfo includes local highest QC & TC
func (x *XDPoS_v2) sendSyncInfo() error {
	return nil
}

func (x *XDPoS_v2) signSignature(signingHash common.Hash) (utils.Signature, error) {
	// Don't hold the signFn for the whole signing operation
	x.signLock.RLock()
	signer, signFn := x.signer, x.signFn
	x.signLock.RUnlock()

	signedHash, err := signFn(accounts.Account{Address: signer}, signingHash.Bytes())
	if err != nil {
		return nil, fmt.Errorf("Error while signing hash")
	}
	return signedHash, nil
}

func (x *XDPoS_v2) verifyMsgSignature(signedHashToBeVerified common.Hash, signature utils.Signature) (bool, error) {
	// Recover the public key and the Ethereum address
	pubkey, err := crypto.Ecrecover(signedHashToBeVerified.Bytes(), signature)
	if err != nil {
		return false, fmt.Errorf("Error while verifying message: %v", err)
	}
	var signerAddress common.Address
	copy(signerAddress[:], crypto.Keccak256(pubkey[1:])[12:])
	masternodes := x.getCurrentRoundMasterNodes()
	for _, mn := range masternodes {
		if mn == signerAddress {
			return true, nil
		}
	}

	return false, fmt.Errorf("Masternodes does not contain signer address. Master node list %v, Signer address: %v", masternodes, signerAddress)
}

/*
	Function that will be called by timer when countdown reaches its threshold.
	In the engine v2, we would need to broadcast timeout messages to other peers
*/
func (x *XDPoS_v2) onCountdownTimeout(time time.Time) error {
	x.lock.Lock()
	defer x.lock.Unlock()

	err := x.sendTimeout()
	if err != nil {
		log.Error("Error while sending out timeout message at time: ", time)
		return err
	}
	return nil
}

func (x *XDPoS_v2) broadcastToBftChannel(msg interface{}) {
	go func() {
		x.BroadcastCh <- msg
	}()
}

func (x *XDPoS_v2) getCurrentRoundMasterNodes() []common.Address {
	return []common.Address{}
}

<<<<<<< HEAD
/*
	Testing tools
*/

func (x *XDPoS_v2) SetHighestQuorumCert(qc *utils.QuorumCert) {
	x.highestQuorumCert = qc
}

=======
>>>>>>> ddfaa30f
func (x *XDPoS_v2) getSyncInfo() utils.SyncInfo {
	return utils.SyncInfo{
		HighestQuorumCert:  x.highestQuorumCert,
		HighestTimeoutCert: x.highestTimeoutCert,
	}
}

<<<<<<< HEAD
func (x *XDPoS_v2) SetNewRoundFaker(newRound utils.Round, resetTimer bool) {
	x.lock.Lock()
	defer x.lock.Unlock()
	// Reset a bunch of things
	if resetTimer {
		x.timeoutWorker.Reset()
	}
	x.currentRound = newRound
}

// Utils for test to check currentRound value
func (x *XDPoS_v2) GetCurrentRound() utils.Round {
	return x.currentRound
}

//TODO: find parent and grandparent and grandgrandparent block, check round number, if so, commit grandgrandparent
func (x *XDPoS_v2) commitBlocks(blockCahinReader consensus.ChainReader, proposedBlockHeader *types.Header, proposedBlockRound *utils.Round) (bool, error) {
	// Find the last two parent block and check their rounds are the continous
	parentBlock := blockCahinReader.GetHeaderByHash(proposedBlockHeader.ParentHash)
=======
//TODO: find parent and grandparent and grandgrandparent block, check round number, if so, commit grandgrandparent
func (x *XDPoS_v2) commitBlocks(blockChainReader consensus.ChainReader, proposedBlockHeader *types.Header, proposedBlockRound *utils.Round) (bool, error) {
	// Find the last two parent block and check their rounds are the continous
	parentBlock := blockChainReader.GetHeaderByHash(proposedBlockHeader.ParentHash)
>>>>>>> ddfaa30f

	var decodedExtraField utils.ExtraFields_v2
	err := utils.DecodeBytesExtraFields(parentBlock.Extra, &decodedExtraField)
	if err != nil {
		return false, err
	}
	if *proposedBlockRound-1 != decodedExtraField.Round {
		return false, nil
	}

	// If parent round is continous, we check grandparent
<<<<<<< HEAD
	grandParentBlock := blockCahinReader.GetHeaderByHash(parentBlock.ParentHash)
=======
	grandParentBlock := blockChainReader.GetHeaderByHash(parentBlock.ParentHash)
>>>>>>> ddfaa30f
	err = utils.DecodeBytesExtraFields(grandParentBlock.Extra, &decodedExtraField)
	if err != nil {
		return false, err
	}
	if *proposedBlockRound-2 != decodedExtraField.Round {
		return false, nil
	}
	// TODO: Commit the grandParent block

	return true, nil
<<<<<<< HEAD
=======
}

func (x *XDPoS_v2) isExtendingFromAncestor(blockChainReader consensus.ChainReader, currentBlock *utils.BlockInfo, ancestorBlock *utils.BlockInfo) (bool, error) {
	blockNumDiff := int(big.NewInt(0).Sub(currentBlock.Number, ancestorBlock.Number).Int64())

	nextBlockHash := currentBlock.Hash
	for i := 0; i < blockNumDiff; i++ {
		parentBlock := blockChainReader.GetHeaderByHash(nextBlockHash)
		if parentBlock == nil {
			return false, fmt.Errorf("Could not find its parent block when checking whether currentBlock %v is extending from the ancestorBlock %v", currentBlock.Number, ancestorBlock.Number)
		} else {
			nextBlockHash = parentBlock.ParentHash
		}
	}

	if nextBlockHash == ancestorBlock.Hash {
		return true, nil
	}
	return false, nil
>>>>>>> ddfaa30f
}<|MERGE_RESOLUTION|>--- conflicted
+++ resolved
@@ -1,17 +1,12 @@
 package engine_v2
 
 import (
-<<<<<<< HEAD
 	"encoding/json"
 	"errors"
 	"fmt"
 	"io/ioutil"
 	"math/big"
 	"path/filepath"
-=======
-	"fmt"
-	"math/big"
->>>>>>> ddfaa30f
 	"sync"
 	"time"
 
@@ -21,10 +16,7 @@
 	"github.com/XinFinOrg/XDPoSChain/consensus"
 	"github.com/XinFinOrg/XDPoSChain/consensus/XDPoS/utils"
 	"github.com/XinFinOrg/XDPoSChain/consensus/clique"
-<<<<<<< HEAD
 	"github.com/XinFinOrg/XDPoSChain/core/state"
-=======
->>>>>>> ddfaa30f
 	"github.com/XinFinOrg/XDPoSChain/core/types"
 	"github.com/XinFinOrg/XDPoSChain/crypto"
 	"github.com/XinFinOrg/XDPoSChain/ethdb"
@@ -37,26 +29,17 @@
 	config *params.XDPoSConfig // Consensus engine configuration parameters
 	db     ethdb.Database      // Database to store and retrieve snapshot checkpoints
 
-<<<<<<< HEAD
 	recents    *lru.ARCCache // Snapshots for recent block to speed up reorgs
 	signatures *lru.ARCCache // Signatures of recent blocks to speed up mining
 
 	signer   common.Address  // Ethereum address of the signing key
 	signFn   clique.SignerFn // Signer function to authorize hashes with
 	lock     sync.RWMutex    // Protects the signer fields
-=======
-	signer   common.Address  // Ethereum address of the signing key
-	signFn   clique.SignerFn // Signer function to authorize hashes with
->>>>>>> ddfaa30f
 	signLock sync.RWMutex    // Protects the signer fields
 
 	BroadcastCh   chan interface{}
 	timeoutWorker *countdown.CountdownTimer // Timer to generate broadcast timeout msg if threashold reached
 
-<<<<<<< HEAD
-=======
-	lock              sync.RWMutex // Protects the currentRound fields etc
->>>>>>> ddfaa30f
 	timeoutPool       *utils.Pool
 	votePool          *utils.Pool
 	currentRound      utils.Round
@@ -66,12 +49,9 @@
 	lockQuorumCert     *utils.QuorumCert
 	highestTimeoutCert *utils.TimeoutCert
 	highestCommitBlock *utils.BlockInfo
-<<<<<<< HEAD
 
 	HookReward    func(chain consensus.ChainReader, state *state.StateDB, parentState *state.StateDB, header *types.Header) (error, map[string]interface{})
 	HookValidator func(header *types.Header, signers []common.Address) ([]byte, error)
-=======
->>>>>>> ddfaa30f
 }
 
 func New(config *params.XDPoSConfig, db ethdb.Database) *XDPoS_v2 {
@@ -79,7 +59,6 @@
 	duration := time.Duration(config.V2.TimeoutWorkerDuration) * time.Millisecond
 	timer := countdown.NewCountDown(duration)
 	timeoutPool := utils.NewPool(config.V2.CertThreshold)
-<<<<<<< HEAD
 
 	recents, _ := lru.NewARC(utils.InmemorySnapshots)
 	signatures, _ := lru.NewARC(utils.InmemorySnapshots)
@@ -98,6 +77,7 @@
 
 		highestTimeoutCert: nil,
 		highestQuorumCert:  nil,
+		highestVotedRound:  utils.Round(0),
 	}
 	// Add callback to the timer
 	timer.OnTimeoutFn = engine.onCountdownTimeout
@@ -205,13 +185,6 @@
 
 	// Assemble and return the final block for sealing
 	return types.NewBlock(header, txs, nil, receipts), nil
-}
-
-// Utils for test to check currentRound value
-func (x *XDPoS_v2) GetProperties() (utils.Round, *utils.QuorumCert, *utils.QuorumCert) {
-	x.lock.Lock()
-	defer x.lock.Unlock()
-	return x.currentRound, x.lockQuorumCert, x.highestQuorumCert
 }
 
 // Authorize injects a private key into the consensus engine to mint new blocks with.
@@ -479,38 +452,6 @@
 	return nil
 }
 
-=======
-	votePool := utils.NewPool(config.V2.CertThreshold)
-	engine := &XDPoS_v2{
-		config:             config,
-		db:                 db,
-		timeoutWorker:      timer,
-		BroadcastCh:        make(chan interface{}),
-		timeoutPool:        timeoutPool,
-		votePool:           votePool,
-		highestTimeoutCert: &utils.TimeoutCert{},
-		highestQuorumCert:  &utils.QuorumCert{},
-		highestVotedRound:  utils.Round(0),
-	}
-	// Add callback to the timer
-	timer.OnTimeoutFn = engine.onCountdownTimeout
-
-	return engine
-}
-
-/*
-	Testing tools
-*/
-func (x *XDPoS_v2) SetNewRoundFaker(newRound utils.Round, resetTimer bool) {
-	x.lock.Lock()
-	defer x.lock.Unlock()
-	// Reset a bunch of things
-	if resetTimer {
-		x.timeoutWorker.Reset()
-	}
-	x.currentRound = newRound
-}
-
 // Utils for test to check currentRound value
 func (x *XDPoS_v2) GetProperties() (utils.Round, *utils.QuorumCert, *utils.QuorumCert) {
 	x.lock.Lock()
@@ -518,24 +459,6 @@
 	return x.currentRound, x.lockQuorumCert, x.highestQuorumCert
 }
 
-// Authorize injects a private key into the consensus engine to mint new blocks with.
-func (x *XDPoS_v2) Authorize(signer common.Address, signFn clique.SignerFn) {
-	x.signLock.Lock()
-	defer x.signLock.Unlock()
-
-	x.signer = signer
-	x.signFn = signFn
-}
-
-func (x *XDPoS_v2) Author(header *types.Header) (common.Address, error) {
-	return common.Address{}, nil
-}
-
-func (x *XDPoS_v2) VerifyHeader(chain consensus.ChainReader, header *types.Header, fullVerify bool) error {
-	return nil
-}
-
->>>>>>> ddfaa30f
 /*
 	SyncInfo workflow
 */
@@ -557,16 +480,21 @@
 		log.Warn("SyncInfo message verification failed due to TC", err)
 		return err
 	}
-<<<<<<< HEAD
-	return nil
-}
-
-func (x *XDPoS_v2) SyncInfoHandler(syncInfo *utils.SyncInfo) error {
+	return nil
+}
+
+func (x *XDPoS_v2) SyncInfoHandler(chain consensus.ChainReader, syncInfo *utils.SyncInfo) error {
+	x.signLock.Lock()
+	defer x.signLock.Unlock()
 	/*
 		1. processQC
 		2. processTC
 	*/
-	return nil
+	err := x.processQC(chain, syncInfo.HighestQuorumCert)
+	if err != nil {
+		return err
+	}
+	return x.processTC(syncInfo.HighestTimeoutCert)
 }
 
 /*
@@ -704,15 +632,32 @@
 }
 
 /*
-	Process Block workflow
-*/
-func (x *XDPoS_v2) ProcessBlockHandler() {
+	Proposed Block workflow
+*/
+func (x *XDPoS_v2) ProposedBlockHandler(blockChainReader consensus.ChainReader, blockInfo *utils.BlockInfo, quorumCert *utils.QuorumCert) error {
+	x.lock.Lock()
+	defer x.lock.Unlock()
+
 	/*
-		1. processQC()
-		2. verifyVotingRule()
+		1. processQC(): process the QC inside the proposed block
+		2. verifyVotingRule(): the proposed block's info is extracted into BlockInfo and verified for voting
 		3. sendVote()
-
 	*/
+	err := x.processQC(blockChainReader, quorumCert)
+	if err != nil {
+		return err
+	}
+	verified, err := x.verifyVotingRule(blockChainReader, blockInfo, quorumCert)
+	if err != nil {
+		return err
+	}
+	if verified {
+		return x.sendVote(blockInfo)
+	} else {
+		log.Info("Failed to pass the voting rule verification", "ProposeBlockHash", blockInfo.Hash)
+	}
+
+	return nil
 }
 
 /*
@@ -751,309 +696,6 @@
 }
 
 // Update local QC variables including highestQC & lockQuorumCert, as well as commit the blocks that satisfy the algorithm requirements
-func (x *XDPoS_v2) processQC(blockCahinReader consensus.ChainReader, quorumCert *utils.QuorumCert) error {
-	// 1. Update HighestQC
-	if x.highestQuorumCert == nil || (quorumCert.ProposedBlockInfo.Round > x.highestQuorumCert.ProposedBlockInfo.Round) {
-		//TODO: do I need a clone?
-		x.highestQuorumCert = quorumCert
-	}
-	// 2. Get QC from header and update lockQuorumCert(lockQuorumCert is the parent of highestQC)
-	proposedBlockHeader := blockCahinReader.GetHeaderByHash(quorumCert.ProposedBlockInfo.Hash)
-	var decodedExtraField utils.ExtraFields_v2
-	err := utils.DecodeBytesExtraFields(proposedBlockHeader.Extra, &decodedExtraField)
-	if err != nil {
-		return err
-	}
-	x.lockQuorumCert = decodedExtraField.QuorumCert
-
-	proposedBlockRound := &decodedExtraField.Round
-	// 3. Update commit block info
-	_, err = x.commitBlocks(blockCahinReader, proposedBlockHeader, proposedBlockRound)
-	if err != nil {
-		return err
-	}
-	if quorumCert.ProposedBlockInfo.Round >= x.currentRound {
-		err := x.setNewRound(quorumCert.ProposedBlockInfo.Round + 1)
-		if err != nil {
-			return err
-		}
-	}
-	return nil
-}
-
-/*
-	1. Update highestTC
-	2. Check TC round >= node's currentRound. If yes, call setNewRound
-*/
-func (x *XDPoS_v2) processTC(timeoutCert *utils.TimeoutCert) error {
-	if x.highestTimeoutCert == nil || timeoutCert.Round > x.highestTimeoutCert.Round {
-		x.highestTimeoutCert = timeoutCert
-	}
-	if timeoutCert.Round >= x.currentRound {
-		err := x.setNewRound(timeoutCert.Round + 1)
-		if err != nil {
-			return err
-		}
-	}
-	return nil
-}
-
-/*
-	1. Set currentRound = QC round + 1 (or TC round +1)
-	2. Reset timer
-	3. Reset vote and timeout Pools
-*/
-func (x *XDPoS_v2) setNewRound(round utils.Round) error {
-	x.currentRound = round
-
-	//TODO: tell miner now it's a new round and start mine if it's leader
-	x.timeoutWorker.Reset()
-	//TODO: vote pools
-	x.timeoutPool.Clear()
-	return nil
-}
-
-// Hot stuff rule to decide whether this node is eligible to vote for the received block
-func (x *XDPoS_v2) verifyVotingRule(header *types.Header) error {
-	/*
-		Make sure this node has not voted for this round. We can have a variable highestVotedRound, and check currentRound > highestVotedRound.
-		HotStuff Voting rule:
-		header's round == local current round, AND (one of the following two:)
-		header's block extends lockQuorumCert's ProposedBlockInfo (we need a isExtending(block_a, block_b) function), OR
-		header's QC's ProposedBlockInfo.Round > lockQuorumCert's ProposedBlockInfo.Round
-	*/
-	return nil
-}
-
-// Once Hot stuff voting rule has verified, this node can then send vote
-func (x *XDPoS_v2) sendVote(blockInfo *utils.BlockInfo) error {
-	// First step: Generate the signature by using node's private key(The signature is the blockInfo signature)
-	// Second step: Construct the vote struct with the above signature & blockinfo struct
-	// Third step: Send the vote to broadcast channel
-	signedHash, err := x.signSignature(utils.VoteSigHash(blockInfo))
-	if err != nil {
-		return err
-	}
-	voteMsg := &utils.Vote{
-		ProposedBlockInfo: blockInfo,
-		Signature:         signedHash,
-	}
-	x.broadcastToBftChannel(voteMsg)
-	return nil
-}
-
-=======
-	return nil
-}
-
-func (x *XDPoS_v2) SyncInfoHandler(chain consensus.ChainReader, syncInfo *utils.SyncInfo) error {
-	x.signLock.Lock()
-	defer x.signLock.Unlock()
-	/*
-		1. processQC
-		2. processTC
-	*/
-	err := x.processQC(chain, syncInfo.HighestQuorumCert)
-	if err != nil {
-		return err
-	}
-	return x.processTC(syncInfo.HighestTimeoutCert)
-}
-
-/*
-	Vote workflow
-*/
-func (x *XDPoS_v2) VerifyVoteMessage(vote *utils.Vote) (bool, error) {
-	/*
-		  1. Check signature:
-					- Use ecRecover to get the public key
-					- Use the above public key to find out the xdc address
-					- Use the above xdc address to check against the master node list(For the running epoch)
-			2. Verify blockInfo
-			3. Broadcast(Not part of consensus)
-	*/
-	return x.verifyMsgSignature(utils.VoteSigHash(&vote.ProposedBlockInfo), vote.Signature)
-}
-
-// Consensus entry point for processing vote message to produce QC
-func (x *XDPoS_v2) VoteHandler(chain consensus.ChainReader, voteMsg *utils.Vote) error {
-	x.lock.Lock()
-	defer x.lock.Unlock()
-
-	// 1. checkRoundNumber
-	if voteMsg.ProposedBlockInfo.Round != x.currentRound {
-		return fmt.Errorf("Vote message round number: %v does not match currentRound: %v", voteMsg.ProposedBlockInfo.Round, x.currentRound)
-	}
-
-	// Collect vote
-	thresholdReached, numberOfVotesInPool, pooledVotes := x.votePool.Add(voteMsg)
-	if thresholdReached {
-		log.Debug("Vote pool threashold reached: %v, number of items in the pool: %v", thresholdReached, numberOfVotesInPool)
-		err := x.onVotePoolThresholdReached(chain, pooledVotes, voteMsg)
-		if err != nil {
-			return nil
-		}
-	}
-
-	return nil
-}
-
-/*
-	Function that will be called by votePool when it reached threshold.
-	In the engine v2, we will need to generate and process QC
-*/
-func (x *XDPoS_v2) onVotePoolThresholdReached(chain consensus.ChainReader, pooledVotes map[common.Hash]utils.PoolObj, currentVoteMsg utils.PoolObj) error {
-	signatures := []utils.Signature{}
-	for _, v := range pooledVotes {
-		signatures = append(signatures, v.(*utils.Vote).Signature)
-	}
-	// Genrate QC
-	quorumCert := &utils.QuorumCert{
-		ProposedBlockInfo: currentVoteMsg.(*utils.Vote).ProposedBlockInfo,
-		Signatures:        signatures,
-	}
-	err := x.processQC(chain, quorumCert)
-	if err != nil {
-		log.Error("Error while processing QC in the Vote handler after reaching pool threshold, ", err)
-		return err
-	}
-	log.Info("🗳 Successfully processed the vote and produced QC!")
-	return nil
-}
-
-/*
-	Timeout workflow
-*/
-// Verify timeout message type from peers in bft.go
-/*
-	  1. Check signature:
-				- Use ecRecover to get the public key
-				- Use the above public key to find out the xdc address
-				- Use the above xdc address to check against the master node(For the running epoch)
-		2. Broadcast(Not part of consensus)
-*/
-func (x *XDPoS_v2) VerifyTimeoutMessage(timeoutMsg *utils.Timeout) (bool, error) {
-	return x.verifyMsgSignature(utils.TimeoutSigHash(&timeoutMsg.Round), timeoutMsg.Signature)
-}
-
-/*
-	Entry point for handling timeout message to process below:
-	1. checkRoundNumber()
-	2. Collect timeout
-	3. Once timeout pool reached threshold, it will trigger the call to the function "onTimeoutPoolThresholdReached"
-*/
-func (x *XDPoS_v2) TimeoutHandler(timeout *utils.Timeout) error {
-	x.lock.Lock()
-	defer x.lock.Unlock()
-
-	// 1. checkRoundNumber
-	if timeout.Round != x.currentRound {
-		return fmt.Errorf("Timeout message round number: %v does not match currentRound: %v", timeout.Round, x.currentRound)
-	}
-	// Collect timeout, generate TC
-	isThresholdReached, numberOfTimeoutsInPool, pooledTimeouts := x.timeoutPool.Add(timeout)
-	// Threshold reached
-	if isThresholdReached {
-		log.Debug("Timeout pool threashold reached: %v, number of items in the pool: %v", isThresholdReached, numberOfTimeoutsInPool)
-		err := x.onTimeoutPoolThresholdReached(pooledTimeouts, timeout)
-		if err != nil {
-			return err
-		}
-	}
-	return nil
-}
-
-/*
-	Function that will be called by timeoutPool when it reached threshold.
-	In the engine v2, we will need to:
-		1. Genrate TC
-		2. processTC()
-		3. generateSyncInfo()
-*/
-func (x *XDPoS_v2) onTimeoutPoolThresholdReached(pooledTimeouts map[common.Hash]utils.PoolObj, currentTimeoutMsg utils.PoolObj) error {
-	signatures := []utils.Signature{}
-	for _, v := range pooledTimeouts {
-		signatures = append(signatures, v.(*utils.Timeout).Signature)
-	}
-	// Genrate TC
-	timeoutCert := &utils.TimeoutCert{
-		Round:      currentTimeoutMsg.(*utils.Timeout).Round,
-		Signatures: signatures,
-	}
-	// Process TC
-	err := x.processTC(timeoutCert)
-	if err != nil {
-		log.Error("Error while processing TC in the Timeout handler after reaching pool threshold, ", err.Error())
-		return err
-	}
-	// Generate and broadcast syncInfo
-	syncInfo := x.getSyncInfo()
-	x.broadcastToBftChannel(syncInfo)
-
-	log.Info("⏰ Successfully processed the timeout message and produced TC & SyncInfo!")
-	return nil
-}
-
-/*
-	Proposed Block workflow
-*/
-func (x *XDPoS_v2) ProposedBlockHandler(blockChainReader consensus.ChainReader, blockInfo *utils.BlockInfo, quorumCert *utils.QuorumCert) error {
-	x.lock.Lock()
-	defer x.lock.Unlock()
-
-	/*
-		1. processQC(): process the QC inside the proposed block
-		2. verifyVotingRule(): the proposed block's info is extracted into BlockInfo and verified for voting
-		3. sendVote()
-	*/
-	err := x.processQC(blockChainReader, quorumCert)
-	if err != nil {
-		return err
-	}
-	verified, err := x.verifyVotingRule(blockChainReader, blockInfo, quorumCert)
-	if err != nil {
-		return err
-	}
-	if verified {
-		return x.sendVote(blockInfo)
-	} else {
-		log.Info("Failed to pass the voting rule verification", "ProposeBlockHash", blockInfo.Hash)
-	}
-
-	return nil
-}
-
-/*
-	QC & TC Utils
-*/
-
-// To be used by different message verification. Verify local DB block info against the received block information(i.e hash, blockNum, round)
-func (x *XDPoS_v2) VerifyBlockInfo(blockInfo *utils.BlockInfo) error {
-	return nil
-}
-
-func (x *XDPoS_v2) verifyQC(quorumCert *utils.QuorumCert) error {
-	/*
-		1. Verify signer signatures: (List of signatures)
-					- Use ecRecover to get the public key
-					- Use the above public key to find out the xdc address
-					- Use the above xdc address to check against the master node list(For the received QC epoch)
-		2. Verify blockInfo
-	*/
-	return nil
-}
-
-func (x *XDPoS_v2) verifyTC(timeoutCert *utils.TimeoutCert) error {
-	/*
-		1. Verify signer signature: (List of signatures)
-					- Use ecRecover to get the public key
-					- Use the above public key to find out the xdc address
-					- Use the above xdc address to check against the master node list(For the received TC epoch)
-	*/
-	return nil
-}
-
-// Update local QC variables including highestQC & lockQuorumCert, as well as commit the blocks that satisfy the algorithm requirements
 func (x *XDPoS_v2) processQC(blockChainReader consensus.ChainReader, quorumCert *utils.QuorumCert) error {
 	// 1. Update HighestQC
 	if x.highestQuorumCert == nil || (quorumCert.ProposedBlockInfo.Round > x.highestQuorumCert.ProposedBlockInfo.Round) {
@@ -1067,7 +709,7 @@
 	if err != nil {
 		return err
 	}
-	x.lockQuorumCert = &decodedExtraField.QuorumCert
+	x.lockQuorumCert = decodedExtraField.QuorumCert
 
 	proposedBlockRound := &decodedExtraField.Round
 	// 3. Update commit block info
@@ -1131,7 +773,7 @@
 	if blockInfo.Round != x.currentRound {
 		return false, nil
 	}
-	isExtended, err := x.isExtendingFromAncestor(blockChainReader, blockInfo, &x.lockQuorumCert.ProposedBlockInfo)
+	isExtended, err := x.isExtendingFromAncestor(blockChainReader, blockInfo, x.lockQuorumCert.ProposedBlockInfo)
 	if err != nil {
 		return false, err
 	}
@@ -1156,14 +798,13 @@
 
 	x.highestVotedRound = x.currentRound
 	voteMsg := &utils.Vote{
-		ProposedBlockInfo: *blockInfo,
+		ProposedBlockInfo: blockInfo,
 		Signature:         signedHash,
 	}
 	x.broadcastToBftChannel(voteMsg)
 	return nil
 }
 
->>>>>>> ddfaa30f
 // Generate and send timeout into BFT channel.
 /*
 	1. timeout.round = currentRound
@@ -1245,7 +886,6 @@
 	return []common.Address{}
 }
 
-<<<<<<< HEAD
 /*
 	Testing tools
 */
@@ -1254,8 +894,6 @@
 	x.highestQuorumCert = qc
 }
 
-=======
->>>>>>> ddfaa30f
 func (x *XDPoS_v2) getSyncInfo() utils.SyncInfo {
 	return utils.SyncInfo{
 		HighestQuorumCert:  x.highestQuorumCert,
@@ -1263,7 +901,6 @@
 	}
 }
 
-<<<<<<< HEAD
 func (x *XDPoS_v2) SetNewRoundFaker(newRound utils.Round, resetTimer bool) {
 	x.lock.Lock()
 	defer x.lock.Unlock()
@@ -1283,12 +920,6 @@
 func (x *XDPoS_v2) commitBlocks(blockCahinReader consensus.ChainReader, proposedBlockHeader *types.Header, proposedBlockRound *utils.Round) (bool, error) {
 	// Find the last two parent block and check their rounds are the continous
 	parentBlock := blockCahinReader.GetHeaderByHash(proposedBlockHeader.ParentHash)
-=======
-//TODO: find parent and grandparent and grandgrandparent block, check round number, if so, commit grandgrandparent
-func (x *XDPoS_v2) commitBlocks(blockChainReader consensus.ChainReader, proposedBlockHeader *types.Header, proposedBlockRound *utils.Round) (bool, error) {
-	// Find the last two parent block and check their rounds are the continous
-	parentBlock := blockChainReader.GetHeaderByHash(proposedBlockHeader.ParentHash)
->>>>>>> ddfaa30f
 
 	var decodedExtraField utils.ExtraFields_v2
 	err := utils.DecodeBytesExtraFields(parentBlock.Extra, &decodedExtraField)
@@ -1300,11 +931,7 @@
 	}
 
 	// If parent round is continous, we check grandparent
-<<<<<<< HEAD
 	grandParentBlock := blockCahinReader.GetHeaderByHash(parentBlock.ParentHash)
-=======
-	grandParentBlock := blockChainReader.GetHeaderByHash(parentBlock.ParentHash)
->>>>>>> ddfaa30f
 	err = utils.DecodeBytesExtraFields(grandParentBlock.Extra, &decodedExtraField)
 	if err != nil {
 		return false, err
@@ -1315,8 +942,6 @@
 	// TODO: Commit the grandParent block
 
 	return true, nil
-<<<<<<< HEAD
-=======
 }
 
 func (x *XDPoS_v2) isExtendingFromAncestor(blockChainReader consensus.ChainReader, currentBlock *utils.BlockInfo, ancestorBlock *utils.BlockInfo) (bool, error) {
@@ -1336,5 +961,4 @@
 		return true, nil
 	}
 	return false, nil
->>>>>>> ddfaa30f
 }