--- conflicted
+++ resolved
@@ -89,23 +89,11 @@
 	return engine
 }
 
-<<<<<<< HEAD
 // Prepare implements consensus.Engine, preparing all the consensus fields of the
 // header for running the transactions on top.
 func (x *XDPoS_v2) Prepare(chain consensus.ChainReader, header *types.Header) error {
 	if !x.readyToPurpose {
 		return consensus.ErrNotReadyToPurpose
-=======
-/*
-	Testing tools
-*/
-func (x *XDPoS_v2) SetNewRoundFaker(newRound utils.Round, resetTimer bool) {
-	x.lock.Lock()
-	defer x.lock.Unlock()
-	// Reset a bunch of things
-	if resetTimer {
-		x.timeoutWorker.Reset()
->>>>>>> 9b642c86
 	}
 
 	header.Coinbase = common.Address{}
@@ -161,7 +149,6 @@
 	return nil
 }
 
-<<<<<<< HEAD
 // Finalize implements consensus.Engine, ensuring no uncles are set, nor block
 // rewards given, and returns the final block.
 func (x *XDPoS_v2) Finalize(chain consensus.ChainReader, header *types.Header, state *state.StateDB, parentState *state.StateDB, txs []*types.Transaction, uncles []*types.Header, receipts []*types.Receipt) (*types.Block, error) {
@@ -193,13 +180,13 @@
 
 	// Assemble and return the final block for sealing
 	return types.NewBlock(header, txs, nil, receipts), nil
-=======
+}
+
 // Utils for test to check currentRound value
 func (x *XDPoS_v2) GetProperties() (utils.Round, *utils.QuorumCert, *utils.QuorumCert) {
 	x.lock.Lock()
 	defer x.lock.Unlock()
 	return x.currentRound, x.lockQuorumCert, x.highestQuorumCert
->>>>>>> 9b642c86
 }
 
 // Authorize injects a private key into the consensus engine to mint new blocks with.
@@ -719,7 +706,7 @@
 	if err != nil {
 		return err
 	}
-	x.lockQuorumCert = &decodedExtraField.QuorumCert
+	x.lockQuorumCert = decodedExtraField.QuorumCert
 
 	proposedBlockRound := &decodedExtraField.Round
 	// 3. Update commit block info
@@ -728,15 +715,10 @@
 		return err
 	}
 	if quorumCert.ProposedBlockInfo.Round >= x.currentRound {
-<<<<<<< HEAD
-		x.setNewRound(quorumCert.ProposedBlockInfo.Round + 1)
-		x.readyToPurpose = true
-=======
 		err := x.setNewRound(quorumCert.ProposedBlockInfo.Round + 1)
 		if err != nil {
 			return err
 		}
->>>>>>> 9b642c86
 	}
 	return nil
 }
@@ -898,19 +880,20 @@
 	}
 }
 
-<<<<<<< HEAD
 func (x *XDPoS_v2) SetNewRoundFaker(newRound utils.Round, resetTimer bool) {
+	x.lock.Lock()
+	defer x.lock.Unlock()
 	// Reset a bunch of things
 	if resetTimer {
 		x.timeoutWorker.Reset()
 	}
-	x.currentRound = newRound
 }
 
 // Utils for test to check currentRound value
 func (x *XDPoS_v2) GetCurrentRound() utils.Round {
 	return x.currentRound
-=======
+}
+
 //TODO: find parent and grandparent and grandgrandparent block, check round number, if so, commit grandgrandparent
 func (x *XDPoS_v2) commitBlocks(blockCahinReader consensus.ChainReader, proposedBlockHeader *types.Header, proposedBlockRound *utils.Round) (bool, error) {
 	// Find the last two parent block and check their rounds are the continous
@@ -937,5 +920,4 @@
 	// TODO: Commit the grandParent block
 
 	return true, nil
->>>>>>> 9b642c86
 }