--- conflicted
+++ resolved
@@ -927,11 +927,7 @@
 	pool.currentState.AddBalance(account, big.NewInt(1000000))
 	testTxPoolConfig.AccountQueue = 10
 	// Keep track of transaction events to ensure all executables get announced
-<<<<<<< HEAD
-	events := make(chan TxPreEvent, testTxPoolConfig.AccountQueue)
-=======
 	events := make(chan NewTxsEvent, testTxPoolConfig.AccountQueue+5)
->>>>>>> 225171a4
 	sub := pool.txFeed.Subscribe(events)
 	defer sub.Unsubscribe()
 
@@ -947,13 +943,8 @@
 			t.Errorf("tx %d: queue size mismatch: have %d, want %d", i, pool.queue[account].Len(), 0)
 		}
 	}
-<<<<<<< HEAD
-	if len(pool.all) != int(testTxPoolConfig.AccountQueue) {
-		t.Errorf("total transaction mismatch: have %d, want %d", len(pool.all), testTxPoolConfig.AccountQueue+5)
-=======
 	if pool.all.Count() != int(testTxPoolConfig.AccountQueue+5) {
 		t.Errorf("total transaction mismatch: have %d, want %d", pool.all.Count(), testTxPoolConfig.AccountQueue+5)
->>>>>>> 225171a4
 	}
 	if err := validateEvents(events, int(testTxPoolConfig.AccountQueue)); err != nil {
 		t.Fatalf("event firing failed: %v", err)
@@ -1409,11 +1400,6 @@
 		t.Fatalf("pool internal state corrupted: %v", err)
 	}
 	// Ensure that adding local transactions can push out even higher priced ones
-<<<<<<< HEAD
-	tx := pricedTransaction(1, 100000, big.NewInt(1), keys[2])
-	if err := pool.AddLocal(tx); err != nil {
-		t.Fatalf("failed to add underpriced local transaction: %v", err)
-=======
 	ltx = pricedTransaction(1, 100000, big.NewInt(0), keys[2])
 	if err := pool.AddLocal(ltx); err != nil {
 		t.Fatalf("failed to append underpriced local transaction: %v", err)
@@ -1421,7 +1407,6 @@
 	ltx = pricedTransaction(0, 100000, big.NewInt(0), keys[3])
 	if err := pool.AddLocal(ltx); err != nil {
 		t.Fatalf("failed to add new underpriced local transaction: %v", err)
->>>>>>> 225171a4
 	}
 	pending, queued = pool.Stats()
 	if pending != 3 {
