// Copyright 2016 The go-ethereum Authors
// This file is part of go-ethereum.
//
// go-ethereum is free software: you can redistribute it and/or modify
// it under the terms of the GNU General Public License as published by
// the Free Software Foundation, either version 3 of the License, or
// (at your option) any later version.
//
// go-ethereum is distributed in the hope that it will be useful,
// but WITHOUT ANY WARRANTY; without even the implied warranty of
// MERCHANTABILITY or FITNESS FOR A PARTICULAR PURPOSE. See the
// GNU General Public License for more details.
//
// You should have received a copy of the GNU General Public License
// along with go-ethereum. If not, see <http://www.gnu.org/licenses/>.

package main

import (
	"crypto/ecdsa"
	"fmt"
	"io/ioutil"
	"os"
	"os/signal"
	"runtime"
	"sort"
	"strconv"
	"strings"
	"syscall"

	"github.com/ethereum/go-ethereum/accounts"
	"github.com/ethereum/go-ethereum/accounts/keystore"
	"github.com/ethereum/go-ethereum/cmd/utils"
	"github.com/ethereum/go-ethereum/common"
	"github.com/ethereum/go-ethereum/console"
	"github.com/ethereum/go-ethereum/crypto"
	"github.com/ethereum/go-ethereum/internal/debug"
	"github.com/ethereum/go-ethereum/log"
	"github.com/ethereum/go-ethereum/node"
	"github.com/ethereum/go-ethereum/p2p"
	"github.com/ethereum/go-ethereum/p2p/discover"
	"github.com/ethereum/go-ethereum/swarm"
	bzzapi "github.com/ethereum/go-ethereum/swarm/api"
	swarmmetrics "github.com/ethereum/go-ethereum/swarm/metrics"
	"github.com/ethereum/go-ethereum/swarm/tracing"
	sv "github.com/ethereum/go-ethereum/swarm/version"

	"gopkg.in/urfave/cli.v1"
)

const clientIdentifier = "swarm"
const helpTemplate = `NAME:
{{.HelpName}} - {{.Usage}}

USAGE:
{{if .UsageText}}{{.UsageText}}{{else}}{{.HelpName}}{{if .VisibleFlags}} [command options]{{end}} {{if .ArgsUsage}}{{.ArgsUsage}}{{else}}[arguments...]{{end}}{{end}}{{if .Category}}

CATEGORY:
{{.Category}}{{end}}{{if .Description}}

DESCRIPTION:
{{.Description}}{{end}}{{if .VisibleFlags}}

OPTIONS:
{{range .VisibleFlags}}{{.}}
{{end}}{{end}}
`

var (
	gitCommit        string // Git SHA1 commit hash of the release (set via linker flags)
	testbetBootNodes = []string{
		"enode://ec8ae764f7cb0417bdfb009b9d0f18ab3818a3a4e8e7c67dd5f18971a93510a2e6f43cd0b69a27e439a9629457ea804104f37c85e41eed057d3faabbf7744cdf@13.74.157.139:30429",
		"enode://c2e1fceb3bf3be19dff71eec6cccf19f2dbf7567ee017d130240c670be8594bc9163353ca55dd8df7a4f161dd94b36d0615c17418b5a3cdcbb4e9d99dfa4de37@13.74.157.139:30430",
		"enode://fe29b82319b734ce1ec68b84657d57145fee237387e63273989d354486731e59f78858e452ef800a020559da22dcca759536e6aa5517c53930d29ce0b1029286@13.74.157.139:30431",
		"enode://1d7187e7bde45cf0bee489ce9852dd6d1a0d9aa67a33a6b8e6db8a4fbc6fcfa6f0f1a5419343671521b863b187d1c73bad3603bae66421d157ffef357669ddb8@13.74.157.139:30432",
		"enode://0e4cba800f7b1ee73673afa6a4acead4018f0149d2e3216be3f133318fd165b324cd71b81fbe1e80deac8dbf56e57a49db7be67f8b9bc81bd2b7ee496434fb5d@13.74.157.139:30433",
	}
)

var (
	ChequebookAddrFlag = cli.StringFlag{
		Name:   "chequebook",
		Usage:  "chequebook contract address",
		EnvVar: SWARM_ENV_CHEQUEBOOK_ADDR,
	}
	SwarmAccountFlag = cli.StringFlag{
		Name:   "bzzaccount",
		Usage:  "Swarm account key file",
		EnvVar: SWARM_ENV_ACCOUNT,
	}
	SwarmListenAddrFlag = cli.StringFlag{
		Name:   "httpaddr",
		Usage:  "Swarm HTTP API listening interface",
		EnvVar: SWARM_ENV_LISTEN_ADDR,
	}
	SwarmPortFlag = cli.StringFlag{
		Name:   "bzzport",
		Usage:  "Swarm local http api port",
		EnvVar: SWARM_ENV_PORT,
	}
	SwarmNetworkIdFlag = cli.IntFlag{
		Name:   "bzznetworkid",
		Usage:  "Network identifier (integer, default 3=swarm testnet)",
		EnvVar: SWARM_ENV_NETWORK_ID,
	}
	SwarmSwapEnabledFlag = cli.BoolFlag{
		Name:   "swap",
		Usage:  "Swarm SWAP enabled (default false)",
		EnvVar: SWARM_ENV_SWAP_ENABLE,
	}
	SwarmSwapAPIFlag = cli.StringFlag{
		Name:   "swap-api",
		Usage:  "URL of the Ethereum API provider to use to settle SWAP payments",
		EnvVar: SWARM_ENV_SWAP_API,
	}
	SwarmSyncDisabledFlag = cli.BoolTFlag{
		Name:   "nosync",
		Usage:  "Disable swarm syncing",
		EnvVar: SWARM_ENV_SYNC_DISABLE,
	}
	SwarmSyncUpdateDelay = cli.DurationFlag{
		Name:   "sync-update-delay",
		Usage:  "Duration for sync subscriptions update after no new peers are added (default 15s)",
		EnvVar: SWARM_ENV_SYNC_UPDATE_DELAY,
	}
	SwarmDeliverySkipCheckFlag = cli.BoolFlag{
		Name:   "delivery-skip-check",
		Usage:  "Skip chunk delivery check (default false)",
		EnvVar: SWARM_ENV_DELIVERY_SKIP_CHECK,
	}
	EnsAPIFlag = cli.StringSliceFlag{
		Name:   "ens-api",
		Usage:  "ENS API endpoint for a TLD and with contract address, can be repeated, format [tld:][contract-addr@]url",
		EnvVar: SWARM_ENV_ENS_API,
	}
	SwarmApiFlag = cli.StringFlag{
		Name:  "bzzapi",
		Usage: "Swarm HTTP endpoint",
		Value: "http://127.0.0.1:8500",
	}
	SwarmRecursiveFlag = cli.BoolFlag{
		Name:  "recursive",
		Usage: "Upload directories recursively",
	}
	SwarmWantManifestFlag = cli.BoolTFlag{
		Name:  "manifest",
		Usage: "Automatic manifest upload (default true)",
	}
	SwarmUploadDefaultPath = cli.StringFlag{
		Name:  "defaultpath",
		Usage: "path to file served for empty url path (none)",
	}
	SwarmUpFromStdinFlag = cli.BoolFlag{
		Name:  "stdin",
		Usage: "reads data to be uploaded from stdin",
	}
	SwarmUploadMimeType = cli.StringFlag{
		Name:  "mime",
		Usage: "Manually specify MIME type",
	}
	SwarmEncryptedFlag = cli.BoolFlag{
		Name:  "encrypt",
		Usage: "use encrypted upload",
	}
	CorsStringFlag = cli.StringFlag{
		Name:   "corsdomain",
		Usage:  "Domain on which to send Access-Control-Allow-Origin header (multiple domains can be supplied separated by a ',')",
		EnvVar: SWARM_ENV_CORS,
	}
	SwarmStorePath = cli.StringFlag{
		Name:   "store.path",
		Usage:  "Path to leveldb chunk DB (default <$GETH_ENV_DIR>/swarm/bzz-<$BZZ_KEY>/chunks)",
		EnvVar: SWARM_ENV_STORE_PATH,
	}
	SwarmStoreCapacity = cli.Uint64Flag{
		Name:   "store.size",
		Usage:  "Number of chunks (5M is roughly 20-25GB) (default 5000000)",
		EnvVar: SWARM_ENV_STORE_CAPACITY,
	}
	SwarmStoreCacheCapacity = cli.UintFlag{
		Name:   "store.cache.size",
		Usage:  "Number of recent chunks cached in memory (default 5000)",
		EnvVar: SWARM_ENV_STORE_CACHE_CAPACITY,
	}
	SwarmResourceMultihashFlag = cli.BoolFlag{
		Name:  "multihash",
		Usage: "Determines how to interpret data for a resource update. If not present, data will be interpreted as raw, literal data that will be included in the resource",
	}
	SwarmResourceNameFlag = cli.StringFlag{
		Name:  "name",
		Usage: "User-defined name for the new resource",
	}
	SwarmResourceDataOnCreateFlag = cli.StringFlag{
		Name:  "data",
		Usage: "Initializes the resource with the given hex-encoded data. Data must be prefixed by 0x",
	}
)

//declare a few constant error messages, useful for later error check comparisons in test
var (
	SWARM_ERR_NO_BZZACCOUNT   = "bzzaccount option is required but not set; check your config file, command line or environment variables"
	SWARM_ERR_SWAP_SET_NO_API = "SWAP is enabled but --swap-api is not set"
)

// this help command gets added to any subcommand that does not define it explicitly
var defaultSubcommandHelp = cli.Command{
	Action:             func(ctx *cli.Context) { cli.ShowCommandHelpAndExit(ctx, "", 1) },
	CustomHelpTemplate: helpTemplate,
	Name:               "help",
	Usage:              "shows this help",
	Hidden:             true,
}

var defaultNodeConfig = node.DefaultConfig

// This init function sets defaults so cmd/swarm can run alongside geth.
func init() {
	defaultNodeConfig.Name = clientIdentifier
	defaultNodeConfig.Version = sv.VersionWithCommit(gitCommit)
	defaultNodeConfig.P2P.ListenAddr = ":30399"
	defaultNodeConfig.IPCPath = "bzzd.ipc"
	// Set flag defaults for --help display.
	utils.ListenPortFlag.Value = 30399
}

var app = utils.NewApp(gitCommit, "Ethereum Swarm")

// This init function creates the cli.App.
func init() {
	app.Action = bzzd
	app.HideVersion = true // we have a command to print the version
	app.Copyright = "Copyright 2013-2016 The go-ethereum Authors"
	app.Commands = []cli.Command{
		{
			Action:             version,
			CustomHelpTemplate: helpTemplate,
			Name:               "version",
			Usage:              "Print version numbers",
			Description:        "The output of this command is supposed to be machine-readable",
		},
		{
			Action:             upload,
			CustomHelpTemplate: helpTemplate,
			Name:               "up",
			Usage:              "uploads a file or directory to swarm using the HTTP API",
			ArgsUsage:          "<file>",
			Flags:              []cli.Flag{SwarmEncryptedFlag},
			Description:        "uploads a file or directory to swarm using the HTTP API and prints the root hash",
		},
		{
			CustomHelpTemplate: helpTemplate,
			Name:               "resource",
			Usage:              "(Advanced) Create and update Mutable Resources",
			ArgsUsage:          "<create|update|info>",
			Description:        "Works with Mutable Resource Updates",
			Subcommands: []cli.Command{
				{
					Action:             resourceCreate,
					CustomHelpTemplate: helpTemplate,
					Name:               "create",
					Usage:              "creates a new Mutable Resource",
					ArgsUsage:          "<frequency>",
					Description:        "creates a new Mutable Resource",
					Flags:              []cli.Flag{SwarmResourceNameFlag, SwarmResourceDataOnCreateFlag, SwarmResourceMultihashFlag},
				},
				{
					Action:             resourceUpdate,
					CustomHelpTemplate: helpTemplate,
					Name:               "update",
					Usage:              "updates the content of an existing Mutable Resource",
					ArgsUsage:          "<Manifest Address or ENS domain> <0x Hex data>",
					Description:        "updates the content of an existing Mutable Resource",
					Flags:              []cli.Flag{SwarmResourceMultihashFlag},
				},
				{
					Action:             resourceInfo,
					CustomHelpTemplate: helpTemplate,
					Name:               "info",
					Usage:              "obtains information about an existing Mutable Resource",
					ArgsUsage:          "<Manifest Address or ENS domain>",
					Description:        "obtains information about an existing Mutable Resource",
				},
			},
		},
		{
			Action:             list,
			CustomHelpTemplate: helpTemplate,
			Name:               "ls",
			Usage:              "list files and directories contained in a manifest",
			ArgsUsage:          "<manifest> [<prefix>]",
			Description:        "Lists files and directories contained in a manifest",
		},
		{
			Action:             hash,
			CustomHelpTemplate: helpTemplate,
			Name:               "hash",
			Usage:              "print the swarm hash of a file or directory",
			ArgsUsage:          "<file>",
			Description:        "Prints the swarm hash of file or directory",
		},
		{
			Action:    download,
			Name:      "down",
			Flags:     []cli.Flag{SwarmRecursiveFlag},
			Usage:     "downloads a swarm manifest or a file inside a manifest",
			ArgsUsage: " <uri> [<dir>]",
			Description: `
Downloads a swarm bzz uri to the given dir. When no dir is provided, working directory is assumed. --recursive flag is expected when downloading a manifest with multiple entries.
`,
		},

		{
			Name:               "manifest",
			CustomHelpTemplate: helpTemplate,
			Usage:              "perform operations on swarm manifests",
			ArgsUsage:          "COMMAND",
			Description:        "Updates a MANIFEST by adding/removing/updating the hash of a path.\nCOMMAND could be: add, update, remove",
			Subcommands: []cli.Command{
				{
					Action:             add,
					CustomHelpTemplate: helpTemplate,
					Name:               "add",
					Usage:              "add a new path to the manifest",
					ArgsUsage:          "<MANIFEST> <path> <hash> [<content-type>]",
					Description:        "Adds a new path to the manifest",
				},
				{
					Action:             update,
					CustomHelpTemplate: helpTemplate,
					Name:               "update",
					Usage:              "update the hash for an already existing path in the manifest",
					ArgsUsage:          "<MANIFEST> <path> <newhash> [<newcontent-type>]",
					Description:        "Update the hash for an already existing path in the manifest",
				},
				{
					Action:             remove,
					CustomHelpTemplate: helpTemplate,
					Name:               "remove",
					Usage:              "removes a path from the manifest",
					ArgsUsage:          "<MANIFEST> <path>",
					Description:        "Removes a path from the manifest",
				},
			},
		},
		{
			Name:               "fs",
			CustomHelpTemplate: helpTemplate,
			Usage:              "perform FUSE operations",
			ArgsUsage:          "fs COMMAND",
			Description:        "Performs FUSE operations by mounting/unmounting/listing mount points. This assumes you already have a Swarm node running locally. For all operation you must reference the correct path to bzzd.ipc in order to communicate with the node",
			Subcommands: []cli.Command{
				{
					Action:             mount,
					CustomHelpTemplate: helpTemplate,
					Name:               "mount",
					Flags:              []cli.Flag{utils.IPCPathFlag},
					Usage:              "mount a swarm hash to a mount point",
					ArgsUsage:          "swarm fs mount --ipcpath <path to bzzd.ipc> <manifest hash> <mount point>",
					Description:        "Mounts a Swarm manifest hash to a given mount point. This assumes you already have a Swarm node running locally. You must reference the correct path to your bzzd.ipc file",
				},
				{
					Action:             unmount,
					CustomHelpTemplate: helpTemplate,
					Name:               "unmount",
					Flags:              []cli.Flag{utils.IPCPathFlag},
					Usage:              "unmount a swarmfs mount",
					ArgsUsage:          "swarm fs unmount --ipcpath <path to bzzd.ipc> <mount point>",
					Description:        "Unmounts a swarmfs mount residing at <mount point>. This assumes you already have a Swarm node running locally. You must reference the correct path to your bzzd.ipc file",
				},
				{
					Action:             listMounts,
					CustomHelpTemplate: helpTemplate,
					Name:               "list",
					Flags:              []cli.Flag{utils.IPCPathFlag},
					Usage:              "list swarmfs mounts",
					ArgsUsage:          "swarm fs list --ipcpath <path to bzzd.ipc>",
					Description:        "Lists all mounted swarmfs volumes. This assumes you already have a Swarm node running locally. You must reference the correct path to your bzzd.ipc file",
				},
			},
		},
		{
			Name:               "db",
			CustomHelpTemplate: helpTemplate,
			Usage:              "manage the local chunk database",
			ArgsUsage:          "db COMMAND",
			Description:        "Manage the local chunk database",
			Subcommands: []cli.Command{
				{
					Action:             dbExport,
					CustomHelpTemplate: helpTemplate,
					Name:               "export",
					Usage:              "export a local chunk database as a tar archive (use - to send to stdout)",
					ArgsUsage:          "<chunkdb> <file>",
					Description: `
Export a local chunk database as a tar archive (use - to send to stdout).

    swarm db export ~/.ethereum/swarm/bzz-KEY/chunks chunks.tar

The export may be quite large, consider piping the output through the Unix
pv(1) tool to get a progress bar:

    swarm db export ~/.ethereum/swarm/bzz-KEY/chunks - | pv > chunks.tar
`,
				},
				{
					Action:             dbImport,
					CustomHelpTemplate: helpTemplate,
					Name:               "import",
					Usage:              "import chunks from a tar archive into a local chunk database (use - to read from stdin)",
					ArgsUsage:          "<chunkdb> <file>",
					Description: `
Import chunks from a tar archive into a local chunk database (use - to read from stdin).

    swarm db import ~/.ethereum/swarm/bzz-KEY/chunks chunks.tar

The import may be quite large, consider piping the input through the Unix
pv(1) tool to get a progress bar:

    pv chunks.tar | swarm db import ~/.ethereum/swarm/bzz-KEY/chunks -
`,
				},
				{
					Action:             dbClean,
					CustomHelpTemplate: helpTemplate,
					Name:               "clean",
					Usage:              "remove corrupt entries from a local chunk database",
					ArgsUsage:          "<chunkdb>",
					Description:        "Remove corrupt entries from a local chunk database",
				},
			},
		},

		// See config.go
		DumpConfigCommand,
	}

	// append a hidden help subcommand to all commands that have subcommands
	// if a help command was already defined above, that one will take precedence.
	addDefaultHelpSubcommands(app.Commands)

	sort.Sort(cli.CommandsByName(app.Commands))

	app.Flags = []cli.Flag{
		utils.IdentityFlag,
		utils.DataDirFlag,
		utils.BootnodesFlag,
		utils.KeyStoreDirFlag,
		utils.ListenPortFlag,
		utils.NoDiscoverFlag,
		utils.DiscoveryV5Flag,
		utils.NetrestrictFlag,
		utils.NodeKeyFileFlag,
		utils.NodeKeyHexFlag,
		utils.MaxPeersFlag,
		utils.NATFlag,
		utils.IPCDisabledFlag,
		utils.IPCPathFlag,
		utils.PasswordFileFlag,
		// bzzd-specific flags
		CorsStringFlag,
		EnsAPIFlag,
		SwarmTomlConfigPathFlag,
		SwarmSwapEnabledFlag,
		SwarmSwapAPIFlag,
		SwarmSyncDisabledFlag,
		SwarmSyncUpdateDelay,
		SwarmDeliverySkipCheckFlag,
		SwarmListenAddrFlag,
		SwarmPortFlag,
		SwarmAccountFlag,
		SwarmNetworkIdFlag,
		ChequebookAddrFlag,
		// upload flags
		SwarmApiFlag,
		SwarmRecursiveFlag,
		SwarmWantManifestFlag,
		SwarmUploadDefaultPath,
		SwarmUpFromStdinFlag,
		SwarmUploadMimeType,
		// storage flags
		SwarmStorePath,
		SwarmStoreCapacity,
		SwarmStoreCacheCapacity,
	}
	rpcFlags := []cli.Flag{
		utils.WSEnabledFlag,
		utils.WSListenAddrFlag,
		utils.WSPortFlag,
		utils.WSApiFlag,
		utils.WSAllowedOriginsFlag,
	}
	app.Flags = append(app.Flags, rpcFlags...)
	app.Flags = append(app.Flags, debug.Flags...)
	app.Flags = append(app.Flags, swarmmetrics.Flags...)
	app.Flags = append(app.Flags, tracing.Flags...)
	app.Before = func(ctx *cli.Context) error {
		runtime.GOMAXPROCS(runtime.NumCPU())
		if err := debug.Setup(ctx, ""); err != nil {
			return err
		}
		swarmmetrics.Setup(ctx)
		tracing.Setup(ctx)
		return nil
	}
	app.After = func(ctx *cli.Context) error {
		debug.Exit()
		return nil
	}
}

func main() {
	if err := app.Run(os.Args); err != nil {
		fmt.Fprintln(os.Stderr, err)
		os.Exit(1)
	}
}

func version(ctx *cli.Context) error {
	fmt.Println(strings.Title(clientIdentifier))
	fmt.Println("Version:", sv.VersionWithMeta)
	if gitCommit != "" {
		fmt.Println("Git Commit:", gitCommit)
	}
	fmt.Println("Go Version:", runtime.Version())
	fmt.Println("OS:", runtime.GOOS)
	return nil
}

func bzzd(ctx *cli.Context) error {
	//build a valid bzzapi.Config from all available sources:
	//default config, file config, command line and env vars
	bzzconfig, err := buildConfig(ctx)
	if err != nil {
		utils.Fatalf("unable to configure swarm: %v", err)
	}

	cfg := defaultNodeConfig
<<<<<<< HEAD
	//XDC only supports --datadir via command line
=======

	//pss operates on ws
	cfg.WSModules = append(cfg.WSModules, "pss")

	//geth only supports --datadir via command line
>>>>>>> 225171a4
	//in order to be consistent within swarm, if we pass --datadir via environment variable
	//or via config file, we get the same directory for XDC and swarm
	if _, err := os.Stat(bzzconfig.Path); err == nil {
		cfg.DataDir = bzzconfig.Path
	}
	//setup the ethereum node
	utils.SetNodeConfig(ctx, &cfg)
	stack, err := node.New(&cfg)
	if err != nil {
		utils.Fatalf("can't create node: %v", err)
	}
	//a few steps need to be done after the config phase is completed,
	//due to overriding behavior
	initSwarmNode(bzzconfig, stack, ctx)
	//register BZZ as node.Service in the ethereum node
	registerBzzService(bzzconfig, stack)
	//start the node
	utils.StartNode(stack)

	go func() {
		sigc := make(chan os.Signal, 1)
		signal.Notify(sigc, syscall.SIGTERM)
		defer signal.Stop(sigc)
		<-sigc
		log.Info("Got sigterm, shutting swarm down...")
		stack.Stop()
	}()

	// Add bootnodes as initial peers.
	if bzzconfig.BootNodes != "" {
		bootnodes := strings.Split(bzzconfig.BootNodes, ",")
		injectBootnodes(stack.Server(), bootnodes)
	} else {
		if bzzconfig.NetworkID == 3 {
			injectBootnodes(stack.Server(), testbetBootNodes)
		}
	}

	stack.Wait()
	return nil
}

func registerBzzService(bzzconfig *bzzapi.Config, stack *node.Node) {
	//define the swarm service boot function
	boot := func(_ *node.ServiceContext) (node.Service, error) {
		// In production, mockStore must be always nil.
		return swarm.NewSwarm(bzzconfig, nil)
	}
	//register within the ethereum node
	if err := stack.Register(boot); err != nil {
		utils.Fatalf("Failed to register the Swarm service: %v", err)
	}
}

func getAccount(bzzaccount string, ctx *cli.Context, stack *node.Node) *ecdsa.PrivateKey {
	//an account is mandatory
	if bzzaccount == "" {
		utils.Fatalf(SWARM_ERR_NO_BZZACCOUNT)
	}
	// Try to load the arg as a hex key file.
	if key, err := crypto.LoadECDSA(bzzaccount); err == nil {
		log.Info("Swarm account key loaded", "address", crypto.PubkeyToAddress(key.PublicKey))
		return key
	}
	// Otherwise try getting it from the keystore.
	am := stack.AccountManager()
	ks := am.Backends(keystore.KeyStoreType)[0].(*keystore.KeyStore)

	return decryptStoreAccount(ks, bzzaccount, utils.MakePasswordList(ctx))
}

// getPrivKey returns the private key of the specified bzzaccount
// Used only by client commands, such as `resource`
func getPrivKey(ctx *cli.Context) *ecdsa.PrivateKey {
	// booting up the swarm node just as we do in bzzd action
	bzzconfig, err := buildConfig(ctx)
	if err != nil {
		utils.Fatalf("unable to configure swarm: %v", err)
	}
	cfg := defaultNodeConfig
	if _, err := os.Stat(bzzconfig.Path); err == nil {
		cfg.DataDir = bzzconfig.Path
	}
	utils.SetNodeConfig(ctx, &cfg)
	stack, err := node.New(&cfg)
	if err != nil {
		utils.Fatalf("can't create node: %v", err)
	}
	return getAccount(bzzconfig.BzzAccount, ctx, stack)
}

func decryptStoreAccount(ks *keystore.KeyStore, account string, passwords []string) *ecdsa.PrivateKey {
	var a accounts.Account
	var err error
	if common.IsHexAddress(account) {
		a, err = ks.Find(accounts.Account{Address: common.HexToAddress(account)})
	} else if ix, ixerr := strconv.Atoi(account); ixerr == nil && ix > 0 {
		if accounts := ks.Accounts(); len(accounts) > ix {
			a = accounts[ix]
		} else {
			err = fmt.Errorf("index %d higher than number of accounts %d", ix, len(accounts))
		}
	} else {
		utils.Fatalf("Can't find swarm account key %s", account)
	}
	if err != nil {
		utils.Fatalf("Can't find swarm account key: %v - Is the provided bzzaccount(%s) from the right datadir/Path?", err, account)
	}
	keyjson, err := ioutil.ReadFile(a.URL.Path)
	if err != nil {
		utils.Fatalf("Can't load swarm account key: %v", err)
	}
	for i := 0; i < 3; i++ {
		password := getPassPhrase(fmt.Sprintf("Unlocking swarm account %s [%d/3]", a.Address.Hex(), i+1), i, passwords)
		key, err := keystore.DecryptKey(keyjson, password)
		if err == nil {
			return key.PrivateKey
		}
	}
	utils.Fatalf("Can't decrypt swarm account key")
	return nil
}

// getPassPhrase retrieves the password associated with bzz account, either by fetching
// from a list of pre-loaded passwords, or by requesting it interactively from user.
func getPassPhrase(prompt string, i int, passwords []string) string {
	// non-interactive
	if len(passwords) > 0 {
		if i < len(passwords) {
			return passwords[i]
		}
		return passwords[len(passwords)-1]
	}

	// fallback to interactive mode
	if prompt != "" {
		fmt.Println(prompt)
	}
	password, err := console.Stdin.PromptPassword("Passphrase: ")
	if err != nil {
		utils.Fatalf("Failed to read passphrase: %v", err)
	}
	return password
}

func injectBootnodes(srv *p2p.Server, nodes []string) {
	for _, url := range nodes {
		n, err := discover.ParseNode(url)
		if err != nil {
			log.Error("Invalid swarm bootnode", "err", err)
			continue
		}
		srv.AddPeer(n)
	}
}

// addDefaultHelpSubcommand scans through defined CLI commands and adds
// a basic help subcommand to each
// if a help command is already defined, it will take precedence over the default.
func addDefaultHelpSubcommands(commands []cli.Command) {
	for i := range commands {
		cmd := &commands[i]
		if cmd.Subcommands != nil {
			cmd.Subcommands = append(cmd.Subcommands, defaultSubcommandHelp)
			addDefaultHelpSubcommands(cmd.Subcommands)
		}
	}
}<|MERGE_RESOLUTION|>--- conflicted
+++ resolved
@@ -535,15 +535,11 @@
 	}
 
 	cfg := defaultNodeConfig
-<<<<<<< HEAD
-	//XDC only supports --datadir via command line
-=======
 
 	//pss operates on ws
 	cfg.WSModules = append(cfg.WSModules, "pss")
 
 	//geth only supports --datadir via command line
->>>>>>> 225171a4
 	//in order to be consistent within swarm, if we pass --datadir via environment variable
 	//or via config file, we get the same directory for XDC and swarm
 	if _, err := os.Stat(bzzconfig.Path); err == nil {
