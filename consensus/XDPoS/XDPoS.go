// Copyright (c) 2021 XDPoSChain
//
// This program is free software: you can redistribute it and/or modify
// it under the terms of the GNU Lesser General Public License as published by
// the Free Software Foundation, either version 3 of the License, or
// (at your option) any later version.
//
// This program is distributed in the hope that it will be useful,
// but WITHOUT ANY WARRANTY; without even the implied warranty of
// MERCHANTABILITY or FITNESS FOR A PARTICULAR PURPOSE. See the
// GNU Lesser General Public License for more details.
//
// You should have received a copy of the GNU Lesser General Public License
// along with this program. If not, see <http://www.gnu.org/licenses/>.

// Package XDPoS is the adaptor for different consensus engine.
package XDPoS

import (
	"math/big"

	"github.com/XinFinOrg/XDPoSChain/common"
	"github.com/XinFinOrg/XDPoSChain/consensus"
	"github.com/XinFinOrg/XDPoSChain/consensus/XDPoS/engines/engine_v1"
	"github.com/XinFinOrg/XDPoSChain/consensus/XDPoS/engines/engine_v2"
	"github.com/XinFinOrg/XDPoSChain/consensus/XDPoS/utils"

	"github.com/XinFinOrg/XDPoSChain/consensus/clique"
	"github.com/XinFinOrg/XDPoSChain/core/state"
	"github.com/XinFinOrg/XDPoSChain/core/types"
	"github.com/XinFinOrg/XDPoSChain/ethdb"
	"github.com/XinFinOrg/XDPoSChain/log"
	"github.com/XinFinOrg/XDPoSChain/params"
	"github.com/XinFinOrg/XDPoSChain/rpc"
	lru "github.com/hashicorp/golang-lru"
)

func (x *XDPoS) SigHash(header *types.Header) (hash common.Hash) {
	switch x.config.BlockConsensusVersion(header.Number) {
	case params.ConsensusEngineVersion2:
		return x.EngineV2.SignHash(header)
	default: // Default "v1"
		return x.EngineV1.SigHash(header)
	}
}

// XDPoS is the delegated-proof-of-stake consensus engine proposed to support the
// Ethereum testnet following the Ropsten attacks.
type XDPoS struct {
	config *params.XDPoSConfig // Consensus engine configuration parameters
	db     ethdb.Database      // Database to store and retrieve snapshot checkpoints

	// Transaction cache, only make sense for adaptor level
	signingTxsCache *lru.Cache

	// Share Channel
	WaitPeriodCh chan int // Miner wait Period Channel

	// Trading and lending service
	GetXDCXService    func() utils.TradingService
	GetLendingService func() utils.LendingService

	// The exact consensus engine with different versions
	EngineV1 *engine_v1.XDPoS_v1
	EngineV2 *engine_v2.XDPoS_v2
}

// New creates a XDPoS delegated-proof-of-stake consensus engine with the initial
// signers set to the ones provided by the user.
func New(config *params.XDPoSConfig, db ethdb.Database) *XDPoS {
	log.Info("[New] initial conensus engines")
	// Set any missing consensus parameters to their defaults
	if config.Epoch == 0 {
		config.Epoch = utils.EpochLength
	}

<<<<<<< HEAD
	waitPeriodCh := make(chan int)
=======
	// TODO: This shall be configurable or replaced
	config.V2 = params.DevnetXDPoSV2Config
>>>>>>> 4424c7d0

	// Allocate the snapshot caches and create the engine
	signingTxsCache, _ := lru.New(utils.BlockSignersCacheLimit)

	return &XDPoS{
		config: config,
		db:     db,

		WaitPeriodCh: waitPeriodCh,

		signingTxsCache: signingTxsCache,
<<<<<<< HEAD
		EngineV1:        engine_v1.New(&conf, db),
		EngineV2:        engine_v2.New(&conf, db, waitPeriodCh),
=======
		EngineV1:        engine_v1.New(config, db),
		EngineV2:        engine_v2.New(config, db),
>>>>>>> 4424c7d0
	}
}

// NewFullFaker creates an ethash consensus engine with a full fake scheme that
// accepts all blocks as valid, without checking any consensus rules whatsoever.
func NewFaker(db ethdb.Database, chainConfig *params.ChainConfig) *XDPoS {
	var fakeEngine *XDPoS
	// Set any missing consensus parameters to their defaults
	conf := params.TestXDPoSMockChainConfig.XDPoS
	if chainConfig != nil {
		conf = chainConfig.XDPoS
	}

	waitPeriodCh := make(chan int)

	// Allocate the snapshot caches and create the engine
	signingTxsCache, _ := lru.New(utils.BlockSignersCacheLimit)

	fakeEngine = &XDPoS{
		config: conf,
		db:     db,

		WaitPeriodCh: waitPeriodCh,

		GetXDCXService:    func() utils.TradingService { return nil },
		GetLendingService: func() utils.LendingService { return nil },

		signingTxsCache: signingTxsCache,
		EngineV1:        engine_v1.NewFaker(db, conf),
		EngineV2:        engine_v2.New(conf, db, waitPeriodCh),
	}
	return fakeEngine
}

/*
	Eth Consensus engine interface implementation
*/
// APIs implements consensus.Engine, returning the user facing RPC API to allow
// controlling the signer voting.
func (x *XDPoS) APIs(chain consensus.ChainReader) []rpc.API {
	return []rpc.API{{
		Namespace: "XDPoS",
		Version:   "1.0",
		Service:   &API{chain: chain, XDPoS: x},
		Public:    true,
	}}
}

// Author implements consensus.Engine, returning the Ethereum address recovered
// from the signature in the header's extra-data section.
func (x *XDPoS) Author(header *types.Header) (common.Address, error) {
	switch x.config.BlockConsensusVersion(header.Number) {
	case params.ConsensusEngineVersion2:
		return x.EngineV2.Author(header)
	default: // Default "v1"
		return x.EngineV1.Author(header)
	}
}

// VerifyHeader checks whether a header conforms to the consensus rules.
func (x *XDPoS) VerifyHeader(chain consensus.ChainReader, header *types.Header, fullVerify bool) error {
	switch x.config.BlockConsensusVersion(header.Number) {
	case params.ConsensusEngineVersion2:
		return nil
	default: // Default "v1"
		return x.EngineV1.VerifyHeader(chain, header, fullVerify)
	}
}

// VerifyHeaders is similar to VerifyHeader, but verifies a batch of headers. The
// method returns a quit channel to abort the operations and a results channel to
// retrieve the async verifications (the order is that of the input slice).
func (x *XDPoS) VerifyHeaders(chain consensus.ChainReader, headers []*types.Header, fullVerifies []bool) (chan<- struct{}, <-chan error) {
	abort := make(chan struct{})
	results := make(chan error, len(headers))

	// Split the headers list into v1 and v2 buckets
	var v1headers []*types.Header
	var v2headers []*types.Header

	for _, header := range headers {
		switch x.config.BlockConsensusVersion(header.Number) {
		case params.ConsensusEngineVersion2:
			v2headers = append(v2headers, header)
		default: // Default "v1"
			v1headers = append(v1headers, header)
		}
	}

	if v1headers != nil {
		x.EngineV1.VerifyHeaders(chain, headers, fullVerifies, abort, results)
	}
	if v2headers != nil {
		x.EngineV2.VerifyHeaders(chain, headers, fullVerifies, abort, results)
	}

	return abort, results
}

// VerifyUncles implements consensus.Engine, always returning an error for any
// uncles as this consensus mechanism doesn't permit uncles.
func (x *XDPoS) VerifyUncles(chain consensus.ChainReader, block *types.Block) error {
	switch x.config.BlockConsensusVersion(block.Number()) {
	case params.ConsensusEngineVersion2:
		return nil
	default: // Default "v1"
		return x.EngineV1.VerifyUncles(chain, block)
	}
}

// VerifySeal implements consensus.Engine, checking whether the signature contained
// in the header satisfies the consensus protocol requirements.
func (x *XDPoS) VerifySeal(chain consensus.ChainReader, header *types.Header) error {
	switch x.config.BlockConsensusVersion(header.Number) {
	case params.ConsensusEngineVersion2:
		return nil
	default: // Default "v1"
		return x.EngineV1.VerifySeal(chain, header)
	}
}

// Prepare implements consensus.Engine, preparing all the consensus fields of the
// header for running the transactions on top.
func (x *XDPoS) Prepare(chain consensus.ChainReader, header *types.Header) error {
	switch x.config.BlockConsensusVersion(header.Number) {
	case params.ConsensusEngineVersion2:
		return x.EngineV2.Prepare(chain, header)
	default: // Default "v1"
		return x.EngineV1.Prepare(chain, header)
	}
}

// Finalize implements consensus.Engine, ensuring no uncles are set, nor block
// rewards given, and returns the final block.
func (x *XDPoS) Finalize(chain consensus.ChainReader, header *types.Header, state *state.StateDB, parentState *state.StateDB, txs []*types.Transaction, uncles []*types.Header, receipts []*types.Receipt) (*types.Block, error) {
	switch x.config.BlockConsensusVersion(header.Number) {
	case params.ConsensusEngineVersion2:
		return x.EngineV2.Finalize(chain, header, state, parentState, txs, uncles, receipts)
	default: // Default "v1"
		return x.EngineV1.Finalize(chain, header, state, parentState, txs, uncles, receipts)
	}
}

// Seal implements consensus.Engine, attempting to create a sealed block using
// the local signing credentials.
func (x *XDPoS) Seal(chain consensus.ChainReader, block *types.Block, stop <-chan struct{}) (*types.Block, error) {
	switch x.config.BlockConsensusVersion(block.Number()) {
	case params.ConsensusEngineVersion2:
		return x.EngineV2.Seal(chain, block, stop)
	default: // Default "v1"
		return x.EngineV1.Seal(chain, block, stop)
	}
}

// CalcDifficulty is the difficulty adjustment algorithm. It returns the difficulty
// that a new block should have based on the previous blocks in the chain and the
// current signer.
func (x *XDPoS) CalcDifficulty(chain consensus.ChainReader, time uint64, parent *types.Header) *big.Int {
	switch x.config.BlockConsensusVersion(parent.Number) {
	case params.ConsensusEngineVersion2:
		return x.EngineV2.CalcDifficulty(chain, time, parent)
	default: // Default "v1"
		return x.EngineV1.CalcDifficulty(chain, time, parent)
	}
}

func (x *XDPoS) HandleProposedBlock(chain consensus.ChainReader, header *types.Header) error {
	switch x.config.BlockConsensusVersion(header.Number) {
	case params.ConsensusEngineVersion2:
		return x.EngineV2.ProposedBlockHandler(chain, header)
	default: // Default "v1"
		return nil
	}
}

/*
	XDC specific methods
*/

// Authorize injects a private key into the consensus engine to mint new blocks
// with.
func (x *XDPoS) Authorize(signer common.Address, signFn clique.SignerFn) {
	// Authorize each consensus individually
	x.EngineV1.Authorize(signer, signFn)
	x.EngineV2.Authorize(signer, signFn)
}

func (x *XDPoS) GetPeriod() uint64 {
	return x.config.Period
}

func (x *XDPoS) IsAuthorisedAddress(chain consensus.ChainReader, header *types.Header, address common.Address) bool {
	switch x.config.BlockConsensusVersion(header.Number) {
	case params.ConsensusEngineVersion2:
		return x.EngineV2.IsAuthorisedAddress(chain, header, address)
	default: // Default "v1"
		return x.EngineV1.IsAuthorisedAddress(chain, header, address)
	}
}

func (x *XDPoS) GetMasternodes(chain consensus.ChainReader, header *types.Header) []common.Address {
	switch x.config.BlockConsensusVersion(header.Number) {
	case params.ConsensusEngineVersion2:
		return x.EngineV2.GetMasternodes(chain, header)
	default: // Default "v1"
		return x.EngineV1.GetMasternodes(chain, header)
	}
}

func (x *XDPoS) GetMasternodesByNumber(chain consensus.ChainReader, blockNumber uint64) []common.Address {
	blockHeader := chain.GetHeaderByNumber(blockNumber)
	if blockHeader == nil {
		log.Error("[GetMasternodesByNumber] Unable to find block", "Num", blockNumber)
		return []common.Address{}
	}
	switch x.config.BlockConsensusVersion(big.NewInt(int64(blockNumber))) {
	case params.ConsensusEngineVersion2:
		return x.EngineV2.GetMasternodes(chain, blockHeader)
	default: // Default "v1"
		return x.EngineV1.GetMasternodes(chain, blockHeader)
	}
}

func (x *XDPoS) YourTurn(chain consensus.ChainReader, parent *types.Header, signer common.Address) (bool, error) {
	if x.config.V2.SwitchBlock != nil && parent.Number.Cmp(x.config.V2.SwitchBlock) == 0 {
		err := x.initialV2(chain, parent)
		log.Error("[YourTurn] Error when initialise v2", "Error", err, "ParentBlock", parent)
		return false, err
	}
	switch x.config.BlockConsensusVersion(big.NewInt(parent.Number.Int64() + 1)) {
	case params.ConsensusEngineVersion2:
		return x.EngineV2.YourTurn(chain, parent, signer)
	default: // Default "v1"
		return x.EngineV1.YourTurn(chain, parent, signer)
	}
}

func (x *XDPoS) GetValidator(creator common.Address, chain consensus.ChainReader, header *types.Header) (common.Address, error) {
	switch x.config.BlockConsensusVersion(header.Number) {
	default: // Default "v1", v2 does not need this function
		return x.EngineV1.GetValidator(creator, chain, header)
	}
}

func (x *XDPoS) UpdateMasternodes(chain consensus.ChainReader, header *types.Header, ms []utils.Masternode) error {
	switch x.config.BlockConsensusVersion(header.Number) {
	case params.ConsensusEngineVersion2:
		return x.EngineV2.UpdateMasternodes(chain, header, ms)
	default: // Default "v1"
		return x.EngineV1.UpdateMasternodes(chain, header, ms)
	}
}

func (x *XDPoS) RecoverSigner(header *types.Header) (common.Address, error) {
	switch x.config.BlockConsensusVersion(header.Number) {
	case params.ConsensusEngineVersion2:
		return common.Address{}, nil
	default: // Default "v1"
		return x.EngineV1.RecoverSigner(header)
	}
}

func (x *XDPoS) RecoverValidator(header *types.Header) (common.Address, error) {
	switch x.config.BlockConsensusVersion(header.Number) {
	case params.ConsensusEngineVersion2:
		return common.Address{}, nil
	default: // Default "v1"
		return x.EngineV1.RecoverValidator(header)
	}
}

// Get master nodes over extra data of previous checkpoint block.
func (x *XDPoS) GetMasternodesFromCheckpointHeader(checkpointHeader *types.Header) []common.Address {
	switch x.config.BlockConsensusVersion(checkpointHeader.Number) {
	case params.ConsensusEngineVersion2:
		return x.EngineV2.GetMasternodesFromEpochSwitchHeader(checkpointHeader)
	default: // Default "v1"
		return x.EngineV1.GetMasternodesFromCheckpointHeader(checkpointHeader)
	}
}

// Check is epoch switch (checkpoint) block
func (x *XDPoS) IsEpochSwitch(header *types.Header) (bool, uint64, error) {
	switch x.config.BlockConsensusVersion(header.Number) {
	case params.ConsensusEngineVersion2:
		return x.EngineV2.IsEpochSwitch(header)
	default: // Default "v1"
		return x.EngineV1.IsEpochSwitch(header)
	}
}

func (x *XDPoS) GetCurrentEpochSwitchBlock(chain consensus.ChainReader, blockNumber *big.Int) (uint64, uint64, error) {
	switch x.config.BlockConsensusVersion(blockNumber) {
	case params.ConsensusEngineVersion2:
		return x.EngineV2.GetCurrentEpochSwitchBlock(chain, blockNumber)
	default: // Default "v1"
		return x.EngineV1.GetCurrentEpochSwitchBlock(blockNumber)
	}
}

// Same DB across all consensus engines
func (x *XDPoS) GetDb() ethdb.Database {
	return x.db
}

func (x *XDPoS) GetSnapshot(chain consensus.ChainReader, header *types.Header) (*utils.PublicApiSnapshot, error) {
	switch x.config.BlockConsensusVersion(header.Number) {
	case params.ConsensusEngineVersion2:
		sp, err := x.EngineV2.GetSnapshot(chain, header)
		return &utils.PublicApiSnapshot{
			Number:  sp.Number,
			Hash:    sp.Hash,
			Signers: sp.GetMappedMasterNodes(),
		}, err
	default: // Default "v1"
		sp, err := x.EngineV1.GetSnapshot(chain, header)
		// Convert to a standard PublicApiSnapshot type, otherwise it's a breaking change to API
		return &utils.PublicApiSnapshot{
			Number:  sp.Number,
			Hash:    sp.Hash,
			Signers: sp.Signers,
			Recents: sp.Recents,
			Votes:   sp.Votes,
			Tally:   sp.Tally,
		}, err
	}
}

func (x *XDPoS) GetAuthorisedSignersFromSnapshot(chain consensus.ChainReader, header *types.Header) ([]common.Address, error) {
	switch x.config.BlockConsensusVersion(header.Number) {
	case params.ConsensusEngineVersion2:
		return []common.Address{}, nil
	default: // Default "v1"
		return x.EngineV1.GetAuthorisedSignersFromSnapshot(chain, header)
	}
}

/**
Caching
*/

// Cache signing transaction data into BlockSingers cache object
func (x *XDPoS) CacheNoneTIPSigningTxs(header *types.Header, txs []*types.Transaction, receipts []*types.Receipt) []*types.Transaction {
	signTxs := []*types.Transaction{}
	for _, tx := range txs {
		if tx.IsSigningTransaction() {
			var b uint
			for _, r := range receipts {
				if r.TxHash == tx.Hash() {
					if len(r.PostState) > 0 {
						b = types.ReceiptStatusSuccessful
					} else {
						b = r.Status
					}
					break
				}
			}

			if b == types.ReceiptStatusFailed {
				continue
			}

			signTxs = append(signTxs, tx)
		}
	}

	log.Debug("Save tx signers to cache", "hash", header.Hash().String(), "number", header.Number, "len(txs)", len(signTxs))
	x.signingTxsCache.Add(header.Hash(), signTxs)

	return signTxs
}

// Cache
func (x *XDPoS) CacheSigningTxs(hash common.Hash, txs []*types.Transaction) []*types.Transaction {
	signTxs := []*types.Transaction{}
	for _, tx := range txs {
		if tx.IsSigningTransaction() {
			signTxs = append(signTxs, tx)
		}
	}
	log.Debug("Save tx signers to cache", "hash", hash.String(), "len(txs)", len(signTxs))
	x.signingTxsCache.Add(hash, signTxs)
	return signTxs
}

func (x *XDPoS) GetCachedSigningTxs(hash common.Hash) (interface{}, bool) {
	return x.signingTxsCache.Get(hash)
}

//V2
func (x *XDPoS) initialV2(chain consensus.ChainReader, header *types.Header) error {
	checkpointBlockNumber := header.Number.Uint64() - header.Number.Uint64()%x.config.Epoch
	checkpointHeader := chain.GetHeaderByNumber(checkpointBlockNumber)
	masternodes := x.EngineV1.GetMasternodesFromCheckpointHeader(checkpointHeader)
	x.EngineV2.Initial(chain, header, masternodes)
	return nil
}

func (x *XDPoS) VerifyVote(*utils.Vote) error {
	return nil
}

func (x *XDPoS) VerifyTimeout(*utils.Timeout) error {
	return nil
}

func (x *XDPoS) VerifySyncInfo(*utils.SyncInfo) error {
	return nil
}

func (x *XDPoS) VerifyBlockInfo(*utils.BlockInfo) error {
	return nil
}<|MERGE_RESOLUTION|>--- conflicted
+++ resolved
@@ -74,12 +74,9 @@
 		config.Epoch = utils.EpochLength
 	}
 
-<<<<<<< HEAD
 	waitPeriodCh := make(chan int)
-=======
 	// TODO: This shall be configurable or replaced
 	config.V2 = params.DevnetXDPoSV2Config
->>>>>>> 4424c7d0
 
 	// Allocate the snapshot caches and create the engine
 	signingTxsCache, _ := lru.New(utils.BlockSignersCacheLimit)
@@ -91,13 +88,8 @@
 		WaitPeriodCh: waitPeriodCh,
 
 		signingTxsCache: signingTxsCache,
-<<<<<<< HEAD
-		EngineV1:        engine_v1.New(&conf, db),
-		EngineV2:        engine_v2.New(&conf, db, waitPeriodCh),
-=======
-		EngineV1:        engine_v1.New(config, db),
-		EngineV2:        engine_v2.New(config, db),
->>>>>>> 4424c7d0
+		EngineV1:        engine_v1.New(&config, db),
+		EngineV2:        engine_v2.New(&config, db, waitPeriodCh),
 	}
 }
 
