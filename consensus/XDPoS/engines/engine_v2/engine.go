package engine_v2

import (
	"bytes"
	"encoding/json"
	"errors"
	"fmt"
	"io/ioutil"
	"math/big"
	"path/filepath"
	"sync"
	"time"

	"github.com/XinFinOrg/XDPoSChain/accounts"
	"github.com/XinFinOrg/XDPoSChain/common"
	"github.com/XinFinOrg/XDPoSChain/common/countdown"
	"github.com/XinFinOrg/XDPoSChain/consensus"
	"github.com/XinFinOrg/XDPoSChain/consensus/XDPoS/utils"
	"github.com/XinFinOrg/XDPoSChain/consensus/clique"
	"github.com/XinFinOrg/XDPoSChain/consensus/misc"
	"github.com/XinFinOrg/XDPoSChain/core/state"
	"github.com/XinFinOrg/XDPoSChain/core/types"
	"github.com/XinFinOrg/XDPoSChain/crypto"
	"github.com/XinFinOrg/XDPoSChain/ethdb"
	"github.com/XinFinOrg/XDPoSChain/log"
	"github.com/XinFinOrg/XDPoSChain/params"
	lru "github.com/hashicorp/golang-lru"
)

type XDPoS_v2 struct {
	config       *params.XDPoSConfig // Consensus engine configuration parameters
	db           ethdb.Database      // Database to store and retrieve snapshot checkpoints
	isInitilised bool                // status of v2 variables

	snapshots       *lru.ARCCache // Snapshots for gap block
	signatures      *lru.ARCCache // Signatures of recent blocks to speed up mining
	epochSwitches   *lru.ARCCache // infos of epoch: master nodes, epoch switch block info, parent of that info
	verifiedHeaders *lru.ARCCache

	signer   common.Address  // Ethereum address of the signing key
	signFn   clique.SignerFn // Signer function to authorize hashes with
	lock     sync.RWMutex    // Protects the signer fields
	signLock sync.RWMutex    // Protects the signer fields

	BroadcastCh  chan interface{}
	waitPeriodCh chan int

	timeoutWorker *countdown.CountdownTimer // Timer to generate broadcast timeout msg if threashold reached

	timeoutPool       *utils.Pool
	votePool          *utils.Pool
	currentRound      utils.Round
	highestVotedRound utils.Round
	highestQuorumCert *utils.QuorumCert
	// lockQuorumCert in XDPoS Consensus 2.0, used in voting rule
	lockQuorumCert     *utils.QuorumCert
	highestTimeoutCert *utils.TimeoutCert
	highestCommitBlock *utils.BlockInfo

	HookReward  func(chain consensus.ChainReader, state *state.StateDB, parentState *state.StateDB, header *types.Header) (map[string]interface{}, error)
	HookPenalty func(chain consensus.ChainReader, number *big.Int, parentHash common.Hash, candidates []common.Address) ([]common.Address, error)
}

func New(config *params.XDPoSConfig, db ethdb.Database, waitPeriodCh chan int) *XDPoS_v2 {
	// Setup Timer
	duration := time.Duration(config.V2.TimeoutWorkerDuration) * time.Second
	timer := countdown.NewCountDown(duration)
	timeoutPool := utils.NewPool(config.V2.CertThreshold)

	snapshots, _ := lru.NewARC(utils.InmemorySnapshots)
	signatures, _ := lru.NewARC(utils.InmemorySnapshots)
	epochSwitches, _ := lru.NewARC(int(utils.InmemoryEpochs))
	verifiedHeaders, _ := lru.NewARC(utils.InmemorySnapshots)

	votePool := utils.NewPool(config.V2.CertThreshold)
	engine := &XDPoS_v2{
		config:       config,
		db:           db,
		isInitilised: false,

		signatures: signatures,

		verifiedHeaders: verifiedHeaders,
		snapshots:       snapshots,
		epochSwitches:   epochSwitches,
		timeoutWorker:   timer,
		BroadcastCh:     make(chan interface{}),
		waitPeriodCh:    waitPeriodCh,

		timeoutPool: timeoutPool,
		votePool:    votePool,

		highestTimeoutCert: &utils.TimeoutCert{
			Round:      utils.Round(0),
			Signatures: []utils.Signature{},
		},
		highestQuorumCert: &utils.QuorumCert{
			ProposedBlockInfo: &utils.BlockInfo{
				Hash:   common.Hash{},
				Round:  utils.Round(0),
				Number: big.NewInt(0),
			},
			Signatures: []utils.Signature{},
		},
		highestVotedRound:  utils.Round(0),
		highestCommitBlock: nil,
	}
	// Add callback to the timer
	timer.OnTimeoutFn = engine.OnCountdownTimeout

	return engine
}

/* V2 Block
SignerFn is a signer callback function to request a hash to be signed by a
backing account.
type SignerFn func(accounts.Account, []byte) ([]byte, error)

sigHash returns the hash which is used as input for the delegated-proof-of-stake
signing. It is the hash of the entire header apart from the 65 byte signature
contained at the end of the extra data.
*/
func (x *XDPoS_v2) SignHash(header *types.Header) (hash common.Hash) {
	return sigHash(header)
}

func (x *XDPoS_v2) Initial(chain consensus.ChainReader, header *types.Header) error {
	log.Info("[Initial] initial v2 related parameters")

	if x.highestQuorumCert.ProposedBlockInfo.Hash != (common.Hash{}) { // already initialized
		log.Error("[Initial] Already initialized", "x.highestQuorumCert.ProposedBlockInfo.Hash", x.highestQuorumCert.ProposedBlockInfo.Hash)
		return nil
	}

	var quorumCert *utils.QuorumCert
	var err error

	if header.Number.Int64() == x.config.V2.SwitchBlock.Int64() {
		log.Info("[Initial] highest QC for consensus v2 first block")
		blockInfo := &utils.BlockInfo{
			Hash:   header.Hash(),
			Round:  utils.Round(0),
			Number: header.Number,
		}
		quorumCert = &utils.QuorumCert{
			ProposedBlockInfo: blockInfo,
			Signatures:        nil,
		}

		// can not call processQC because round is equal to default
		x.currentRound = 1
		x.highestQuorumCert = quorumCert
	} else {
		log.Info("[Initial] highest QC from current header")
		quorumCert, _, _, err = x.getExtraFields(header)
		if err != nil {
			return err
		}
		err = x.processQC(chain, quorumCert)
		if err != nil {
			return err
		}
	}

	//TODO: to be discussed

	checkpointBlockNumber := header.Number.Uint64() - header.Number.Uint64()%x.config.Epoch
	checkpointHeader := chain.GetHeaderByNumber(checkpointBlockNumber)

	// Initial snapshot
	lastGapNum := checkpointBlockNumber - x.config.Gap
	lastGapHeader := chain.GetHeaderByNumber(lastGapNum)

	_, err = loadSnapshot(x.db, lastGapHeader.Hash())
	if err != nil {
		if err.Error() != "not found" {
			log.Error("[Initial] something wrong from db", "err", err, "number", lastGapNum, "hash", lastGapHeader.Hash())
			return err
		}
		log.Info("[Initial] init first snapshot")
		_, _, masternodes, err := x.getExtraFields(checkpointHeader)
		if err != nil {
			log.Error("[Initial] Error while get masternodes", "error", err)
			return err
		}
		snap := newSnapshot(lastGapNum, lastGapHeader.Hash(), x.currentRound, x.highestQuorumCert, masternodes)
		x.snapshots.Add(snap.Hash, snap)
		err = storeSnapshot(snap, x.db)
		if err != nil {
			log.Error("[Initial] Error while store snapshot", "error", err)
			return err
		}
	} else {
		log.Info("[Initial] found exist snapshot")
	}

	// Initial timeout
	log.Info("[Initial] miner wait period", "period", x.config.V2.WaitPeriod)
	// avoid deadlock
	go func() {
		x.waitPeriodCh <- x.config.V2.WaitPeriod
	}()

	// Kick-off the countdown timer
	x.timeoutWorker.Reset(chain)

	log.Info("[Initial] finish initialisation")

	return nil
}

// Prepare implements consensus.Engine, preparing all the consensus fields of the
// header for running the transactions on top.
func (x *XDPoS_v2) Prepare(chain consensus.ChainReader, header *types.Header) error {

	x.lock.RLock()
	currentRound := x.currentRound
	highestQC := x.highestQuorumCert
	x.lock.RUnlock()

	if header.ParentHash != highestQC.ProposedBlockInfo.Hash {
		fmt.Println("[Prepare] parent hash and QC hash does not match", "blockNum", header.Number, "parentHash", header.ParentHash, "QCHash", highestQC.ProposedBlockInfo.Hash, "QCNumber", highestQC.ProposedBlockInfo.Number)
		log.Warn("[Prepare] parent hash and QC hash does not match", "blockNum", header.Number, "parentHash", header.ParentHash, "QCHash", highestQC.ProposedBlockInfo.Hash, "QCNumber", highestQC.ProposedBlockInfo.Number)
		return consensus.ErrNotReadyToPropose
	}

	extra := utils.ExtraFields_v2{
		Round:      currentRound,
		QuorumCert: highestQC,
	}

	extraBytes, err := extra.EncodeToBytes()
	if err != nil {
		return err
	}
	header.Extra = extraBytes

	header.Nonce = types.BlockNonce{}

	number := header.Number.Uint64()
	parent := chain.GetHeader(header.ParentHash, number-1)
	log.Info("Preparing new block!", "Number", number, "Parent Hash", parent.Hash())
	if parent == nil {
		return consensus.ErrUnknownAncestor
	}

	// Set the correct difficulty
	header.Difficulty = x.calcDifficulty(chain, parent, x.signer)
	log.Debug("CalcDifficulty ", "number", header.Number, "difficulty", header.Difficulty)

	isEpochSwitchBlock, _, err := x.IsEpochSwitch(header)
	if err != nil {
		log.Error("[Prepare] Error while trying to determine if header is an epoch switch during Prepare", "header", header, "Error", err)
		return err
	}
	if isEpochSwitchBlock {
		masterNodes, penalties, err := x.calcMasternodes(chain, header.Number, header.ParentHash)
		if err != nil {
			return err
		}
		for _, v := range masterNodes {
			header.Validators = append(header.Validators, v[:]...)
		}
		for _, v := range penalties {
			header.Penalties = append(header.Penalties, v[:]...)
		}
	}

	// Mix digest is reserved for now, set to empty
	header.MixDigest = common.Hash{}

	// Ensure the timestamp has the correct delay
	// TODO: Proper deal with time
	// TODO: if timestamp > current time, how to deal with future timestamp
	header.Time = new(big.Int).Add(parent.Time, new(big.Int).SetUint64(x.config.Period))
	if header.Time.Int64() < time.Now().Unix() {
		header.Time = big.NewInt(time.Now().Unix())
	}

	return nil
}

// Finalize implements consensus.Engine, ensuring no uncles are set, nor block
// rewards given, and returns the final block.
func (x *XDPoS_v2) Finalize(chain consensus.ChainReader, header *types.Header, state *state.StateDB, parentState *state.StateDB, txs []*types.Transaction, uncles []*types.Header, receipts []*types.Receipt) (*types.Block, error) {
	// set block reward

	isEpochSwitch, _, err := x.IsEpochSwitch(header)
	if err != nil {
		log.Error("[Finalize] IsEpochSwitch bug!", "err", err)
		return nil, err
	}
	if x.HookReward != nil && isEpochSwitch {
		rewards, err := x.HookReward(chain, state, parentState, header)
		if err != nil {
			return nil, err
		}
		if len(common.StoreRewardFolder) > 0 {
			data, err := json.Marshal(rewards)
			if err == nil {
				err = ioutil.WriteFile(filepath.Join(common.StoreRewardFolder, header.Number.String()+"."+header.Hash().Hex()), data, 0644)
			}
			if err != nil {
				log.Error("Error when save reward info ", "number", header.Number, "hash", header.Hash().Hex(), "err", err)
			}
		}
	}

	// the state remains as is and uncles are dropped
	header.Root = state.IntermediateRoot(chain.Config().IsEIP158(header.Number))
	header.UncleHash = types.CalcUncleHash(nil)

	// Assemble and return the final block for sealing
	return types.NewBlock(header, txs, nil, receipts), nil
}

// Authorize injects a private key into the consensus engine to mint new blocks with.
func (x *XDPoS_v2) Authorize(signer common.Address, signFn clique.SignerFn) {
	x.signLock.Lock()
	defer x.signLock.Unlock()

	x.signer = signer
	x.signFn = signFn
}

func (x *XDPoS_v2) Author(header *types.Header) (common.Address, error) {
	return ecrecover(header, x.signatures)
}

// Seal implements consensus.Engine, attempting to create a sealed block using
// the local signing credentials.
func (x *XDPoS_v2) Seal(chain consensus.ChainReader, block *types.Block, stop <-chan struct{}) (*types.Block, error) {
	header := block.Header()

	// Sealing the genesis block is not supported
	number := header.Number.Uint64()
	if number == 0 {
		return nil, utils.ErrUnknownBlock
	}

	// Don't hold the signer fields for the entire sealing procedure
	x.signLock.RLock()
	signer, signFn := x.signer, x.signFn
	x.signLock.RUnlock()

	select {
	case <-stop:
		return nil, nil
	default:
	}

	// Sign all the things!
	signature, err := signFn(accounts.Account{Address: signer}, sigHash(header).Bytes())
	if err != nil {
		return nil, err
	}
	header.Validator = signature

	return block.WithSeal(header), nil
}

// CalcDifficulty is the difficulty adjustment algorithm. It returns the difficulty
// that a new block should have based on the previous blocks in the chain and the
// current signer.
func (x *XDPoS_v2) CalcDifficulty(chain consensus.ChainReader, time uint64, parent *types.Header) *big.Int {
	return x.calcDifficulty(chain, parent, x.signer)
}

// TODO: what should be new difficulty
func (x *XDPoS_v2) calcDifficulty(chain consensus.ChainReader, parent *types.Header, signer common.Address) *big.Int {
	// TODO: The difference of round number between parent round and current round
	return big.NewInt(1)
}

// Check if it's my turm to mine a block. Note: The second return value `preIndex` is useless in V2 engine
func (x *XDPoS_v2) YourTurn(chain consensus.ChainReader, parent *types.Header, signer common.Address) (bool, error) {
	x.lock.RLock()
	defer x.lock.RUnlock()

	if !x.isInitilised {
		err := x.Initial(chain, parent)
		if err != nil {
			log.Error("[YourTurn] Error while initialising last v2 variables", "ParentBlockHash", parent.Hash(), "Error", err)
			return false, err
		}
		x.isInitilised = true
	}

	waitedTime := time.Now().Unix() - parent.Time.Int64()
	if waitedTime < int64(x.config.V2.MinePeriod) {
		log.Trace("[YourTurn] wait after mine period", "minePeriod", x.config.V2.MinePeriod, "waitedTime", waitedTime)
		return false, nil
	}

	round := x.currentRound
	isEpochSwitch, _, err := x.IsEpochSwitchAtRound(round, parent)
	if err != nil {
		log.Error("[YourTurn] check epoch switch at round failed", "Error", err)
		return false, err
	}
	var masterNodes []common.Address
	if isEpochSwitch {
		if x.config.V2.SwitchBlock.Cmp(parent.Number) == 0 {
<<<<<<< HEAD
			// the initial master nodes of v1->v2 switch contains penalties node
			_, _, masterNodes, err = x.getExtraFields(parent)
=======
			snap, err := x.getSnapshot(chain, x.config.V2.SwitchBlock.Uint64(), false)
>>>>>>> e493ddfd
			if err != nil {
				log.Error("[YourTurn] Cannot find snapshot at gap num of last V1", "err", err, "number", x.config.V2.SwitchBlock.Uint64())
				return false, err
			}
		} else {
			masterNodes, _, err = x.calcMasternodes(chain, big.NewInt(0).Add(parent.Number, big.NewInt(1)), parent.Hash())
			if err != nil {
				log.Error("[YourTurn] Cannot calcMasternodes at gap num ", "err", err, "parent number", parent.Number)
				return false, err
			}
		}
	} else {
		// this block and parent belong to the same epoch
		masterNodes = x.GetMasternodes(chain, parent)
	}

	if len(masterNodes) == 0 {
		log.Error("[YourTurn] Fail to find any master nodes from current block round epoch", "Hash", parent.Hash(), "CurrentRound", round, "Number", parent.Number)
		return false, errors.New("masternodes not found")
	}

	curIndex := utils.Position(masterNodes, signer)
	if curIndex == -1 {
		log.Debug("[YourTurn] Not authorised signer", "MN", masterNodes, "Hash", parent.Hash(), "signer", signer)
		return false, nil
	}

	for i, s := range masterNodes {
		log.Debug("[YourTurn] Masternode:", "index", i, "address", s.String(), "parentBlockNum", parent.Number)
	}

	leaderIndex := uint64(round) % x.config.Epoch % uint64(len(masterNodes))
	if masterNodes[leaderIndex] != signer {
		log.Debug("[YourTurn] Not my turn", "curIndex", curIndex, "leaderIndex", leaderIndex, "Hash", parent.Hash(), "masterNodes[leaderIndex]", masterNodes[leaderIndex], "signer", signer)
		return false, nil
	}

	return true, nil
}

func (x *XDPoS_v2) IsAuthorisedAddress(chain consensus.ChainReader, header *types.Header, address common.Address) bool {
	x.lock.RLock()
	defer x.lock.RUnlock()

	_, round, _, err := x.getExtraFields(header)
	if err != nil {
		log.Error("[IsAuthorisedAddress] Fail to decode v2 extra data", "Hash", header.Hash(), "Extra", header.Extra, "Error", err)
		return false
	}
	blockRound := round

	masterNodes := x.GetMasternodes(chain, header)

	if len(masterNodes) == 0 {
		log.Error("[IsAuthorisedAddress] Fail to find any master nodes from current block round epoch", "Hash", header.Hash(), "Round", blockRound, "Number", header.Number)
		return false
	}
	// leaderIndex := uint64(blockRound) % x.config.Epoch % uint64(len(masterNodes))
	for index, masterNodeAddress := range masterNodes {
		if masterNodeAddress == address {
			log.Debug("[IsAuthorisedAddress] Found matching master node address", "index", index, "Address", address, "MasterNodes", masterNodes)
			return true
		}
	}

	log.Warn("Not authorised address", "Address", address.Hex(), "Hash", header.Hash())
	for index, mn := range masterNodes {
		log.Warn("Master node list item", "mn", mn.Hex(), "index", index)
	}

	return false
}

// Copy from v1
func (x *XDPoS_v2) GetSnapshot(chain consensus.ChainReader, header *types.Header) (*SnapshotV2, error) {
	number := header.Number.Uint64()
	log.Trace("get snapshot", "number", number)
	snap, err := x.getSnapshot(chain, number, false)
	if err != nil {
		return nil, err
	}
	return snap, nil
}

// snapshot retrieves the authorization snapshot at a given point in time.
func (x *XDPoS_v2) getSnapshot(chain consensus.ChainReader, number uint64, isGapNumber bool) (*SnapshotV2, error) {
	var gapBlockNum uint64
	if isGapNumber {
		gapBlockNum = number
	} else {
		gapBlockNum = number - number%x.config.Epoch - x.config.Gap
	}

	gapBlockHash := chain.GetHeaderByNumber(gapBlockNum).Hash()
	log.Debug("get snapshot from gap block", "number", gapBlockNum, "hash", gapBlockHash.Hex())

	// If an in-memory SnapshotV2 was found, use that
	if s, ok := x.snapshots.Get(gapBlockHash); ok {
		snap := s.(*SnapshotV2)
		log.Trace("Loaded snapshot from memory", "number", gapBlockNum, "hash", gapBlockHash)
		return snap, nil
	}
	// If an on-disk checkpoint snapshot can be found, use that
	snap, err := loadSnapshot(x.db, gapBlockHash)
	if err != nil {
		log.Error("Cannot find snapshot from last gap block", "err", err, "number", gapBlockNum, "hash", gapBlockHash)
		return nil, err
	}

	log.Trace("Loaded snapshot from disk", "number", gapBlockNum, "hash", gapBlockHash)
	x.snapshots.Add(snap.Hash, snap)
	return snap, nil
}

func (x *XDPoS_v2) UpdateMasternodes(chain consensus.ChainReader, header *types.Header, ms []utils.Masternode) error {
	number := header.Number.Uint64()
	log.Trace("take snapshot", "number", number, "hash", header.Hash())

	masterNodes := []common.Address{}
	for _, m := range ms {
		masterNodes = append(masterNodes, m.Address)
	}

	x.lock.RLock()
	snap := newSnapshot(number, header.Hash(), x.currentRound, x.highestQuorumCert, masterNodes)
	x.lock.RUnlock()

	err := storeSnapshot(snap, x.db)
	if err != nil {
		log.Error("[UpdateMasternodes] Error while store snashot", "hash", header.Hash(), "currentRound", x.currentRound, "error", err)
		return err
	}
	x.snapshots.Add(snap.Hash, snap)

	nm := []string{}
	for _, n := range ms {
		nm = append(nm, n.Address.String())
	}
	log.Info("New set of masternodes has been updated to snapshot", "number", snap.Number, "hash", snap.Hash, "new masternodes", nm)

	return nil
}

func (x *XDPoS_v2) VerifyHeader(chain consensus.ChainReader, header *types.Header, fullVerify bool) error {
	err := x.verifyHeader(chain, header, nil, fullVerify)
	if err != nil {
		log.Warn("[VerifyHeader] Fail to verify header", "fullVerify", fullVerify, "blockNum", header.Number, "blockHash", header.Hash(), "error", err)
	}
	return err
}

// Verify a list of headers
func (x *XDPoS_v2) VerifyHeaders(chain consensus.ChainReader, headers []*types.Header, fullVerifies []bool, abort <-chan struct{}, results chan<- error) {
	go func() {
		for i, header := range headers {
			err := x.verifyHeader(chain, header, headers[:i], fullVerifies[i])
			log.Warn("[VerifyHeaders] Fail to verify header", "fullVerify", fullVerifies[i], "blockNum", header.Number, "blockHash", header.Hash(), "error", err)
			select {
			case <-abort:
				return
			case results <- err:
			}
		}
	}()
}

// Verify individual header
func (x *XDPoS_v2) verifyHeader(chain consensus.ChainReader, header *types.Header, parents []*types.Header, fullVerify bool) error {
	// If we're running a engine faking, accept any block as valid
	if x.config.V2.SkipV2Validation {
		return nil
	}
	_, check := x.verifiedHeaders.Get(header.Hash())
	if check {
		return nil
	}

	if header.Number == nil {
		return utils.ErrUnknownBlock
	}

	if fullVerify {
		if len(header.Validator) == 0 {
			return consensus.ErrNoValidatorSignature
		}
		// Don't waste time checking blocks from the future
		if header.Time.Int64() > time.Now().Unix() {
			return consensus.ErrFutureBlock
		}
	}

	// Verify this is truely a v2 block first

	quorumCert, _, _, err := x.getExtraFields(header)
	if err != nil {
		return utils.ErrInvalidV2Extra
	}

	err = x.verifyQC(chain, quorumCert)
	if err != nil {
		log.Warn("[verifyHeader] fail to verify QC", "QCNumber", quorumCert.ProposedBlockInfo.Number, "QCsigLength", len(quorumCert.Signatures))
		return err
	}
	// Nonces must be 0x00..0 or 0xff..f, zeroes enforced on checkpoints
	if !bytes.Equal(header.Nonce[:], utils.NonceAuthVote) && !bytes.Equal(header.Nonce[:], utils.NonceDropVote) {
		return utils.ErrInvalidVote
	}
	// Ensure that the mix digest is zero as we don't have fork protection currently
	if header.MixDigest != (common.Hash{}) {
		return utils.ErrInvalidMixDigest
	}
	// Ensure that the block doesn't contain any uncles which are meaningless in XDPoS_v1
	if header.UncleHash != utils.UncleHash {
		return utils.ErrInvalidUncleHash
	}

	isEpochSwitch, _, err := x.IsEpochSwitch(header) // Verify v2 block that is on the epoch switch
	if err != nil {
		log.Error("[verifyHeader] error when checking if header is epoch switch header", "Hash", header.Hash(), "Number", header.Number, "Error", err)
		return err
	}
	if isEpochSwitch {
		if !bytes.Equal(header.Nonce[:], utils.NonceDropVote) {
			return utils.ErrInvalidCheckpointVote
		}
		if header.Validators == nil || len(header.Validators) == 0 {
			return utils.ErrEmptyEpochSwitchValidators
		}
		if len(header.Validators)%common.AddressLength != 0 {
			return utils.ErrInvalidCheckpointSigners
		}
	} else {
		if header.Validators != nil {
			return utils.ErrInvalidFieldInNonEpochSwitch
		}
	}

	// If all checks passed, validate any special fields for hard forks
	if err := misc.VerifyForkHashes(chain.Config(), header, false); err != nil {
		return err
	}

	// Ensure that the block's timestamp isn't too close to it's parent
	var parent *types.Header
	number := header.Number.Uint64()

	if len(parents) > 0 {
		parent = parents[len(parents)-1]
	} else {
		parent = chain.GetHeader(header.ParentHash, number-1)
	}
	if parent == nil || parent.Number.Uint64() != number-1 || parent.Hash() != header.ParentHash {
		return consensus.ErrUnknownAncestor
	}
	if parent.Time.Uint64()+uint64(x.config.V2.MinePeriod) > header.Time.Uint64() {
		return utils.ErrInvalidTimestamp
	}
	// TODO: verifySeal XIN-135

	x.verifiedHeaders.Add(header.Hash(), true)
	return nil
}

// Utils for test to get current Pool size
func (x *XDPoS_v2) GetVotePoolSize(vote *utils.Vote) int {
	return x.votePool.Size(vote)
}

// Utils for test to get Timeout Pool Size
func (x *XDPoS_v2) GetTimeoutPoolSize(timeout *utils.Timeout) int {
	return x.timeoutPool.Size(timeout)
}

/*
	SyncInfo workflow
*/
// Verify syncInfo and trigger process QC or TC if successful
func (x *XDPoS_v2) VerifySyncInfoMessage(chain consensus.ChainReader, syncInfo *utils.SyncInfo) error {
	/*
		1. Verify items including:
				- verifyQC
				- verifyTC
		2. Broadcast(Not part of consensus)
	*/
	err := x.verifyQC(chain, syncInfo.HighestQuorumCert)
	if err != nil {
		log.Warn("SyncInfo message verification failed due to QC", err)
		return err
	}
	err = x.verifyTC(chain, syncInfo.HighestTimeoutCert)
	if err != nil {
		log.Warn("SyncInfo message verification failed due to TC", err)
		return err
	}
	return nil
}

func (x *XDPoS_v2) SyncInfoHandler(chain consensus.ChainReader, syncInfo *utils.SyncInfo) error {
	x.lock.Lock()
	defer x.lock.Unlock()
	/*
		1. processQC
		2. processTC
	*/
	err := x.processQC(chain, syncInfo.HighestQuorumCert)
	if err != nil {
		return err
	}
	return x.processTC(chain, syncInfo.HighestTimeoutCert)
}

/*
	Vote workflow
*/
func (x *XDPoS_v2) VerifyVoteMessage(chain consensus.ChainReader, vote *utils.Vote) (bool, error) {
	/*
		  1. Get masterNode list from snapshot
		  2. Check signature:
					- Use ecRecover to get the public key
					- Use the above public key to find out the xdc address
					- Use the above xdc address to check against the master node list from step 1(For the running epoch)
			4. Broadcast(Not part of consensus)
	*/
	err := x.VerifyBlockInfo(chain, vote.ProposedBlockInfo)
	if err != nil {
		return false, err
	}
	snapshot, err := x.getSnapshot(chain, vote.ProposedBlockInfo.Number.Uint64(), false)
	if err != nil {
		log.Error("[VerifyVoteMessage] fail to get snapshot for a vote message", "BlockNum", vote.ProposedBlockInfo.Number, "Hash", vote.ProposedBlockInfo.Hash, "Error", err.Error())
	}
	verified, err := x.verifyMsgSignature(utils.VoteSigHash(vote.ProposedBlockInfo), vote.Signature, snapshot.NextEpochMasterNodes)
	if err != nil {
		log.Error("[VerifyVoteMessage] Error while verifying vote message", "Error", err.Error())
	}
	return verified, err
}

// Consensus entry point for processing vote message to produce QC
func (x *XDPoS_v2) VoteHandler(chain consensus.ChainReader, voteMsg *utils.Vote) error {
	x.lock.Lock()
	defer x.lock.Unlock()
	return x.voteHandler(chain, voteMsg)
}

func (x *XDPoS_v2) voteHandler(chain consensus.ChainReader, voteMsg *utils.Vote) error {

	// 1. checkRoundNumber
	if (voteMsg.ProposedBlockInfo.Round != x.currentRound) && (voteMsg.ProposedBlockInfo.Round != x.currentRound+1) {
		return &utils.ErrIncomingMessageRoundTooFarFromCurrentRound{
			Type:          "vote",
			IncomingRound: voteMsg.ProposedBlockInfo.Round,
			CurrentRound:  x.currentRound,
		}
	}

	// Collect vote
	thresholdReached, numberOfVotesInPool, pooledVotes := x.votePool.Add(voteMsg)
	log.Info("[voteHandler] collect votes", "number", numberOfVotesInPool)
	if thresholdReached {
		log.Info(fmt.Sprintf("[voteHandler] Vote pool threashold reached: %v, number of items in the pool: %v", thresholdReached, numberOfVotesInPool))

		// Check if the block already exist, otherwise we try luck with the next vote
		proposedBlockHeader := chain.GetHeaderByHash(voteMsg.ProposedBlockInfo.Hash)
		if proposedBlockHeader == nil {
			log.Warn("[voteHandler] The proposed block from vote message does not exist yet, wait for the next vote to try again", "Hash", voteMsg.ProposedBlockInfo.Hash, "Round", voteMsg.ProposedBlockInfo.Round)
			return nil
		}

		err := x.onVotePoolThresholdReached(chain, pooledVotes, voteMsg, proposedBlockHeader)
		if err != nil {
			return err
		}
	}

	return nil
}

/*
	Function that will be called by votePool when it reached threshold.
	In the engine v2, we will need to generate and process QC
*/
func (x *XDPoS_v2) onVotePoolThresholdReached(chain consensus.ChainReader, pooledVotes map[common.Hash]utils.PoolObj, currentVoteMsg utils.PoolObj, proposedBlockHeader *types.Header) error {

	masternodes := x.GetMasternodes(chain, proposedBlockHeader)

	// Filter out non-Master nodes signatures
	var wg sync.WaitGroup
	wg.Add(len(pooledVotes))
	signatureSlice := make([]utils.Signature, len(pooledVotes))
	counter := 0
	for h, vote := range pooledVotes {
		go func(hash common.Hash, v *utils.Vote, i int) {
			defer wg.Done()
			verified, err := x.verifyMsgSignature(utils.VoteSigHash(v.ProposedBlockInfo), v.Signature, masternodes)
			if !verified || err != nil {
				log.Warn("[onVotePoolThresholdReached] Skip not verified vote signatures when building QC", "Error", err.Error(), "verified", verified)
			} else {
				signatureSlice[i] = v.Signature
			}
		}(h, vote.(*utils.Vote), counter)
		counter++
	}
	wg.Wait()

	// The signature list may contain empty entey. we only care the ones with values
	var validSignatureSlice []utils.Signature
	for _, v := range signatureSlice {
		if len(v) != 0 {
			validSignatureSlice = append(validSignatureSlice, v)
		}
	}

	// Skip and wait for the next vote to process again if valid votes is less than what we required
	if len(validSignatureSlice) < x.config.V2.CertThreshold {
		log.Warn("[onVotePoolThresholdReached] Not enough valid signatures to generate QC", "VotesSignaturesAfterFilter", validSignatureSlice, "NumberOfValidVotes", len(validSignatureSlice), "NumberOfVotes", len(pooledVotes))
		return nil
	}
	// Genrate QC
	quorumCert := &utils.QuorumCert{
		ProposedBlockInfo: currentVoteMsg.(*utils.Vote).ProposedBlockInfo,
		Signatures:        validSignatureSlice,
	}
	err := x.processQC(chain, quorumCert)
	if err != nil {
		log.Error("Error while processing QC in the Vote handler after reaching pool threshold, ", err)
		return err
	}
	log.Info("Successfully processed the vote and produced QC!", "QcRound", quorumCert.ProposedBlockInfo.Round, "QcNumOfSig", len(quorumCert.Signatures), "QcHash", quorumCert.ProposedBlockInfo.Hash, "QcNumber", quorumCert.ProposedBlockInfo.Number.Uint64())
	// clean up vote at the same poolKey. and pookKey is proposed block hash
	x.votePool.ClearPoolKeyByObj(currentVoteMsg)
	return nil
}

/*
	Timeout workflow
*/
// Verify timeout message type from peers in bft.go
/*
		1. Get master node list by timeout msg round
	  2. Check signature:
				- Use ecRecover to get the public key
				- Use the above public key to find out the xdc address
				- Use the above xdc address to check against the master node list from step 1(For the running epoch)
		3. Broadcast(Not part of consensus)
*/
func (x *XDPoS_v2) VerifyTimeoutMessage(chain consensus.ChainReader, timeoutMsg *utils.Timeout) (bool, error) {
	snap, err := x.getSnapshot(chain, timeoutMsg.GapNumber, true)
	if err != nil {
		log.Error("[VerifyTimeoutMessage] Fail to get snapshot when verifying timeout message!", "messageGapNumber", timeoutMsg.GapNumber)
	}
	if snap == nil || len(snap.NextEpochMasterNodes) == 0 {
		log.Error("[VerifyTimeoutMessage] Something wrong with the snapshot from gapNumber", "messageGapNumber", timeoutMsg.GapNumber, "snapshot", snap)
		return false, fmt.Errorf("Empty master node lists from snapshot")
	}

	return x.verifyMsgSignature(utils.TimeoutSigHash(&utils.TimeoutForSign{
		Round:     timeoutMsg.Round,
		GapNumber: timeoutMsg.GapNumber,
	}), timeoutMsg.Signature, snap.NextEpochMasterNodes)
}

/*
	Entry point for handling timeout message to process below:
	1. checkRoundNumber()
	2. Collect timeout
	3. Once timeout pool reached threshold, it will trigger the call to the function "onTimeoutPoolThresholdReached"
*/
func (x *XDPoS_v2) TimeoutHandler(blockChainReader consensus.ChainReader, timeout *utils.Timeout) error {
	x.lock.Lock()
	defer x.lock.Unlock()
	return x.timeoutHandler(blockChainReader, timeout)
}

func (x *XDPoS_v2) timeoutHandler(blockChainReader consensus.ChainReader, timeout *utils.Timeout) error {
	// 1. checkRoundNumber
	if timeout.Round != x.currentRound {
		return &utils.ErrIncomingMessageRoundNotEqualCurrentRound{
			Type:          "timeout",
			IncomingRound: timeout.Round,
			CurrentRound:  x.currentRound,
		}
	}
	// Collect timeout, generate TC
	isThresholdReached, numberOfTimeoutsInPool, pooledTimeouts := x.timeoutPool.Add(timeout)
	log.Info("[timeoutHandler] collect timeout", "number", numberOfTimeoutsInPool)

	// Threshold reached
	if isThresholdReached {
		log.Info(fmt.Sprintf("Timeout pool threashold reached: %v, number of items in the pool: %v", isThresholdReached, numberOfTimeoutsInPool))
		err := x.onTimeoutPoolThresholdReached(blockChainReader, pooledTimeouts, timeout, timeout.GapNumber)
		if err != nil {
			return err
		}
		// clean up timeout message, regardless its GapNumber or round
		x.timeoutPool.Clear()
	}
	return nil
}

/*
	Function that will be called by timeoutPool when it reached threshold.
	In the engine v2, we will need to:
		1. Genrate TC
		2. processTC()
		3. generateSyncInfo()
*/
func (x *XDPoS_v2) onTimeoutPoolThresholdReached(blockChainReader consensus.ChainReader, pooledTimeouts map[common.Hash]utils.PoolObj, currentTimeoutMsg utils.PoolObj, gapNumber uint64) error {
	signatures := []utils.Signature{}
	for _, v := range pooledTimeouts {
		signatures = append(signatures, v.(*utils.Timeout).Signature)
	}
	// Genrate TC
	timeoutCert := &utils.TimeoutCert{
		Round:      currentTimeoutMsg.(*utils.Timeout).Round,
		Signatures: signatures,
		GapNumber:  gapNumber,
	}
	// Process TC
	err := x.processTC(blockChainReader, timeoutCert)
	if err != nil {
		log.Error("Error while processing TC in the Timeout handler after reaching pool threshold", "TcRound", timeoutCert.Round, "NumberOfTcSig", len(timeoutCert.Signatures), "GapNumber", gapNumber, "Error", err)
		return err
	}
	// Generate and broadcast syncInfo
	syncInfo := x.getSyncInfo()
	x.broadcastToBftChannel(syncInfo)

	log.Info("Successfully processed the timeout message and produced TC & SyncInfo!", "TcRound", timeoutCert.Round, "NumberOfTcSig", len(timeoutCert.Signatures))
	return nil
}

/*
	Proposed Block workflow
*/
func (x *XDPoS_v2) ProposedBlockHandler(blockChainReader consensus.ChainReader, blockHeader *types.Header) error {
	x.lock.Lock()
	defer x.lock.Unlock()

	/*
		1. Verify QC
		2. Generate blockInfo
		3. processQC(): process the QC inside the proposed block
		4. verifyVotingRule(): the proposed block's info is extracted into BlockInfo and verified for voting
		5. sendVote()
	*/
	// Get QC and Round from Extra
	quorumCert, round, _, err := x.getExtraFields(blockHeader)
	if err != nil {
		return err
	}

	err = x.verifyQC(blockChainReader, quorumCert)
	if err != nil {
		log.Error("[ProposedBlockHandler] Fail to verify QC", "Extra round", round, "QC proposed BlockInfo Hash", quorumCert.ProposedBlockInfo.Hash)
		return err
	}

	// Generate blockInfo
	blockInfo := &utils.BlockInfo{
		Hash:   blockHeader.Hash(),
		Round:  round,
		Number: blockHeader.Number,
	}
	err = x.processQC(blockChainReader, quorumCert)
	if err != nil {
		log.Error("[ProposedBlockHandler] Fail to processQC", "QC proposed blockInfo round number", quorumCert.ProposedBlockInfo.Round, "QC proposed blockInfo hash", quorumCert.ProposedBlockInfo.Hash)
		return err
	}
	verified, err := x.verifyVotingRule(blockChainReader, blockInfo, quorumCert)
	if err != nil {
		return err
	}
	if verified {
		return x.sendVote(blockChainReader, blockInfo)
	} else {
		log.Info("Failed to pass the voting rule verification", "ProposeBlockHash", blockInfo.Hash)
	}

	return nil
}

/*
	QC & TC Utils
*/

// To be used by different message verification. Verify local DB block info against the received block information(i.e hash, blockNum, round)
func (x *XDPoS_v2) VerifyBlockInfo(blockChainReader consensus.ChainReader, blockInfo *utils.BlockInfo) error {
	/*
		1. Check if is able to get header by hash from the chain
		2. Check the header from step 1 matches what's in the blockInfo. This includes the block number and the round
	*/
	blockHeader := blockChainReader.GetHeaderByHash(blockInfo.Hash)
	if blockHeader == nil {
		log.Warn("[VerifyBlockInfo] No such header in the chain", "BlockInfoHash", blockInfo.Hash.Hex(), "BlockInfoNum", blockInfo.Number, "BlockInfoRound", blockInfo.Round, "currentHeaderNum", blockChainReader.CurrentHeader().Number)
		return fmt.Errorf("[VerifyBlockInfo] header doesn't exist for the received blockInfo at hash: %v", blockInfo.Hash.Hex())
	}
	if blockHeader.Number.Cmp(blockInfo.Number) != 0 {
		log.Warn("[VerifyBlockInfo] Block Number mismatch", "BlockInfoHash", blockInfo.Hash.Hex(), "BlockInfoNum", blockInfo.Number, "BlockInfoRound", blockInfo.Round, "blockHeaderNum", blockHeader.Number)
		return fmt.Errorf("[VerifyBlockInfo] chain header number does not match for the received blockInfo at hash: %v", blockInfo.Hash.Hex())
	}

	// Switch block is a v1 block, there is no valid extra to decode, nor its round
	if blockInfo.Number.Cmp(x.config.V2.SwitchBlock) == 0 {
		if blockInfo.Round != 0 {
			log.Error("[VerifyBlockInfo] Switch block round is not 0", "BlockInfoHash", blockInfo.Hash.Hex(), "BlockInfoNum", blockInfo.Number, "BlockInfoRound", blockInfo.Round, "blockHeaderNum", blockHeader.Number)
			return fmt.Errorf("[VerifyBlockInfo] switch block round have to be 0")
		}
		return nil
	}
	// Check round

	_, round, _, err := x.getExtraFields(blockHeader)
	if err != nil {
		log.Error("[VerifyBlockInfo] Fail to decode extra field", "BlockInfoHash", blockInfo.Hash.Hex(), "BlockInfoNum", blockInfo.Number, "BlockInfoRound", blockInfo.Round, "blockHeaderNum", blockHeader.Number)
		return err
	}
	if round != blockInfo.Round {
		log.Warn("[VerifyBlockInfo] Block extra round mismatch with blockInfo", "BlockInfoHash", blockInfo.Hash.Hex(), "BlockInfoNum", blockInfo.Number, "BlockInfoRound", blockInfo.Round, "blockHeaderNum", blockHeader.Number, "blockRound", round)
		return fmt.Errorf("[VerifyBlockInfo] chain block's round does not match from blockInfo at hash: %v and block round: %v, blockInfo Round: %v", blockInfo.Hash.Hex(), round, blockInfo.Round)
	}

	return nil
}

func (x *XDPoS_v2) verifyQC(blockChainReader consensus.ChainReader, quorumCert *utils.QuorumCert) error {
	/*
		1. Check if num of QC signatures is >= x.config.v2.CertThreshold
		2. Get epoch master node list by hash
		3. Verify signer signatures: (List of signatures)
					- Use ecRecover to get the public key
					- Use the above public key to find out the xdc address
					- Use the above xdc address to check against the master node list from step 1(For the received QC epoch)
		4. Verify blockInfo
	*/
	if quorumCert == nil {
		log.Warn("[verifyQC] QC is Nil")
		return utils.ErrInvalidQC
	} else if (quorumCert.ProposedBlockInfo.Number.Uint64() > x.config.V2.SwitchBlock.Uint64()) && (quorumCert.Signatures == nil || (len(quorumCert.Signatures) < x.config.V2.CertThreshold)) {
		// Skip First V2 Block QC, QC Signatures is nil
		log.Warn("[verifyHeader] Invalid QC Signature is nil or empty", "QC", quorumCert, "QCNumber", quorumCert.ProposedBlockInfo.Number, "Signatures len", len(quorumCert.Signatures))
		return utils.ErrInvalidQC
	}

	epochInfo, err := x.getEpochSwitchInfo(blockChainReader, nil, quorumCert.ProposedBlockInfo.Hash)
	if err != nil {
		log.Error("[verifyQC] Error when getting epoch switch Info to verify QC", "Error", err)
		return fmt.Errorf("Fail to verify QC due to failure in getting epoch switch info")
	}

	var wg sync.WaitGroup
	wg.Add(len(quorumCert.Signatures))
	var haveError error

	for _, signature := range quorumCert.Signatures {
		go func(sig utils.Signature) {
			defer wg.Done()
			verified, err := x.verifyMsgSignature(utils.VoteSigHash(quorumCert.ProposedBlockInfo), sig, epochInfo.Masternodes)
			if err != nil {
				log.Error("[verifyQC] Error while verfying QC message signatures", "Error", err)
				haveError = fmt.Errorf("Error while verfying QC message signatures")
				return
			}
			if !verified {
				log.Warn("[verifyQC] Signature not verified doing QC verification", "QC", quorumCert)
				haveError = fmt.Errorf("Fail to verify QC due to signature mis-match")
				return
			}
		}(signature)
	}
	wg.Wait()
	if haveError != nil {
		return haveError
	}

	return x.VerifyBlockInfo(blockChainReader, quorumCert.ProposedBlockInfo)
}

func (x *XDPoS_v2) verifyTC(chain consensus.ChainReader, timeoutCert *utils.TimeoutCert) error {
	/*
		1. Get epoch master node list by gapNumber
		2. Check number of signatures > threshold, as well as it's format. (Same as verifyQC)
		2. Verify signer signature: (List of signatures)
					- Use ecRecover to get the public key
					- Use the above public key to find out the xdc address
					- Use the above xdc address to check against the master node list from step 1(For the received TC epoch)
	*/
	snap, err := x.getSnapshot(chain, timeoutCert.GapNumber, true)
	if err != nil {
		log.Error("[verifyTC] Fail to get snapshot when verifying TC!", "TCGapNumber", timeoutCert.GapNumber)
		return fmt.Errorf("[verifyTC] Unable to get snapshot")
	}
	if snap == nil || len(snap.NextEpochMasterNodes) == 0 {
		log.Error("[verifyTC] Something wrong with the snapshot from gapNumber", "messageGapNumber", timeoutCert.GapNumber, "snapshot", snap)
		return fmt.Errorf("Empty master node lists from snapshot")
	}

	if timeoutCert == nil {
		log.Warn("[verifyTC] TC is Nil")
		return utils.ErrInvalidTC
	} else if timeoutCert.Signatures == nil || (len(timeoutCert.Signatures) < x.config.V2.CertThreshold) {
		log.Warn("[verifyTC] Invalid TC Signature is nil or empty", "timeoutCert.Round", timeoutCert.Round, "timeoutCert.GapNumber", timeoutCert.GapNumber, "Signatures len", len(timeoutCert.Signatures))
		return utils.ErrInvalidTC
	}

	var wg sync.WaitGroup
	wg.Add(len(timeoutCert.Signatures))
	var haveError error

	signedTimeoutObj := utils.TimeoutSigHash(&utils.TimeoutForSign{
		Round:     timeoutCert.Round,
		GapNumber: timeoutCert.GapNumber,
	})

	for _, signature := range timeoutCert.Signatures {
		go func(sig utils.Signature) {
			defer wg.Done()
			verified, err := x.verifyMsgSignature(signedTimeoutObj, sig, snap.NextEpochMasterNodes)
			if err != nil {
				log.Error("[verifyTC] Error while verfying TC message signatures", "timeoutCert.Round", timeoutCert.Round, "timeoutCert.GapNumber", timeoutCert.GapNumber, "Signatures len", len(timeoutCert.Signatures), "Error", err)
				haveError = fmt.Errorf("Error while verfying TC message signatures")
				return
			}
			if !verified {
				log.Warn("[verifyTC] Signature not verified doing TC verification", "timeoutCert.Round", timeoutCert.Round, "timeoutCert.GapNumber", timeoutCert.GapNumber, "Signatures len", len(timeoutCert.Signatures))
				haveError = fmt.Errorf("Fail to verify TC due to signature mis-match")
				return
			}
		}(signature)
	}
	wg.Wait()
	if haveError != nil {
		return haveError
	}
	return nil
}

// Update local QC variables including highestQC & lockQuorumCert, as well as commit the blocks that satisfy the algorithm requirements
func (x *XDPoS_v2) processQC(blockChainReader consensus.ChainReader, quorumCert *utils.QuorumCert) error {
	log.Trace("[ProcessQC][Before]", "HighQC", x.highestQuorumCert)
	// 1. Update HighestQC
	if quorumCert.ProposedBlockInfo.Round > x.highestQuorumCert.ProposedBlockInfo.Round {
		x.highestQuorumCert = quorumCert
	}
	// 2. Get QC from header and update lockQuorumCert(lockQuorumCert is the parent of highestQC)
	proposedBlockHeader := blockChainReader.GetHeaderByHash(quorumCert.ProposedBlockInfo.Hash)
	if proposedBlockHeader == nil {
		log.Error("[processQC] Block not found using the QC", "quorumCert.ProposedBlockInfo.Hash", quorumCert.ProposedBlockInfo.Hash, "quorumCert.ProposedBlockInfo.Number", quorumCert.ProposedBlockInfo.Number)
		return fmt.Errorf("Block not found, number: %v, hash: %v", quorumCert.ProposedBlockInfo.Number, quorumCert.ProposedBlockInfo.Hash)
	}
	if proposedBlockHeader.Number.Cmp(x.config.V2.SwitchBlock) > 0 {
		// Extra field contain parent information
		quorumCert, round, _, err := x.getExtraFields(proposedBlockHeader)
		if err != nil {
			return err
		}
		if x.lockQuorumCert == nil || quorumCert.ProposedBlockInfo.Round > x.lockQuorumCert.ProposedBlockInfo.Round {
			x.lockQuorumCert = quorumCert
		}

		proposedBlockRound := &round
		// 3. Update commit block info
		_, err = x.commitBlocks(blockChainReader, proposedBlockHeader, proposedBlockRound)
		if err != nil {
			log.Error("[processQC] Fail to commitBlocks", "proposedBlockRound", proposedBlockRound)
			return err
		}
	}
	// 4. Set new round
	if quorumCert.ProposedBlockInfo.Round >= x.currentRound {
		err := x.setNewRound(blockChainReader, quorumCert.ProposedBlockInfo.Round+1)
		if err != nil {
			log.Error("[processQC] Fail to setNewRound", "new round to set", quorumCert.ProposedBlockInfo.Round+1)
			return err
		}
	}
	log.Trace("[ProcessQC][After]", "HighQC", x.highestQuorumCert)
	return nil
}

/*
	1. Update highestTC
	2. Check TC round >= node's currentRound. If yes, call setNewRound
*/
func (x *XDPoS_v2) processTC(blockChainReader consensus.ChainReader, timeoutCert *utils.TimeoutCert) error {
	if timeoutCert.Round > x.highestTimeoutCert.Round {
		x.highestTimeoutCert = timeoutCert
	}
	if timeoutCert.Round >= x.currentRound {
		err := x.setNewRound(blockChainReader, timeoutCert.Round+1)
		if err != nil {
			return err
		}
	}
	return nil
}

/*
	1. Set currentRound = QC round + 1 (or TC round +1)
	2. Reset timer
	3. Reset vote and timeout Pools
*/
func (x *XDPoS_v2) setNewRound(blockChainReader consensus.ChainReader, round utils.Round) error {
	x.currentRound = round
	//TODO: tell miner now it's a new round and start mine if it's leader
	x.timeoutWorker.Reset(blockChainReader)
	//TODO: vote pools
	x.timeoutPool.Clear()
	return nil
}

// Hot stuff rule to decide whether this node is eligible to vote for the received block
func (x *XDPoS_v2) verifyVotingRule(blockChainReader consensus.ChainReader, blockInfo *utils.BlockInfo, quorumCert *utils.QuorumCert) (bool, error) {
	// Make sure this node has not voted for this round.
	if x.currentRound <= x.highestVotedRound {
		return false, nil
	}
	/*
		HotStuff Voting rule:
		header's round == local current round, AND (one of the following two:)
		header's block extends lockQuorumCert's ProposedBlockInfo (we need a isExtending(block_a, block_b) function), OR
		header's QC's ProposedBlockInfo.Round > lockQuorumCert's ProposedBlockInfo.Round
	*/
	if blockInfo.Round != x.currentRound {
		return false, nil
	}
	// XDPoS v1.0 switch to v2.0, the proposed block can always pass voting rule
	if x.lockQuorumCert == nil {
		return true, nil
	}

	if quorumCert.ProposedBlockInfo.Round > x.lockQuorumCert.ProposedBlockInfo.Round {
		return true, nil
	}

	isExtended, err := x.isExtendingFromAncestor(blockChainReader, blockInfo, x.lockQuorumCert.ProposedBlockInfo)
	if err != nil {
		return false, err
	}
	if isExtended {
		return true, nil
	}

	return false, nil
}

// Once Hot stuff voting rule has verified, this node can then send vote
func (x *XDPoS_v2) sendVote(chainReader consensus.ChainReader, blockInfo *utils.BlockInfo) error {
	// First step: Update the highest Voted round
	// Second step: Generate the signature by using node's private key(The signature is the blockInfo signature)
	// Third step: Construct the vote struct with the above signature & blockinfo struct
	// Forth step: Send the vote to broadcast channel

	signedHash, err := x.signSignature(utils.VoteSigHash(blockInfo))
	if err != nil {
		log.Error("signSignature when sending out Vote", "BlockInfoHash", blockInfo.Hash, "Error", err)
		return err
	}

	x.highestVotedRound = x.currentRound
	voteMsg := &utils.Vote{
		ProposedBlockInfo: blockInfo,
		Signature:         signedHash,
	}

	err = x.voteHandler(chainReader, voteMsg)
	if err != nil {
		log.Error("sendVote error", "BlockInfoHash", blockInfo.Hash, "Error", err)
		return err
	}
	x.broadcastToBftChannel(voteMsg)
	return nil
}

// Generate and send timeout into BFT channel.
/*
	1. timeout.round = currentRound
	2. Sign the signature
	3. send to broadcast channel
*/
func (x *XDPoS_v2) sendTimeout(chain consensus.ChainReader) error {
	// Construct the gapNumber
	var gapNumber uint64
	currentBlockHeader := chain.CurrentHeader()
	isEpochSwitch, epochNum, err := x.IsEpochSwitchAtRound(x.currentRound, currentBlockHeader)
	if err != nil {
		log.Error("[sendTimeout] Error while checking if the currentBlock is epoch switch", "currentRound", x.currentRound, "currentBlockNum", currentBlockHeader.Number, "currentBlockHash", currentBlockHeader.Hash(), "epochNum", epochNum)
		return err
	}
	if isEpochSwitch {
		// Notice this +1 is because we expect a block whos is the child of currentHeader
		currentNumber := currentBlockHeader.Number.Uint64() + 1
		gapNumber = currentNumber - currentNumber%x.config.Epoch - x.config.Gap
		log.Debug("[sendTimeout] is epoch switch when sending out timeout message", "currentNumber", currentNumber, "gapNumber", gapNumber)
	} else {
		epochSwitchInfo, err := x.getEpochSwitchInfo(chain, currentBlockHeader, currentBlockHeader.Hash())
		if err != nil {
			log.Error("[sendTimeout] Error when trying to get current epoch switch info for a non-epoch block", "currentRound", x.currentRound, "currentBlockNum", currentBlockHeader.Number, "currentBlockHash", currentBlockHeader.Hash(), "epochNum", epochNum)
		}
		gapNumber = epochSwitchInfo.EpochSwitchBlockInfo.Number.Uint64() - epochSwitchInfo.EpochSwitchBlockInfo.Number.Uint64()%x.config.Epoch - x.config.Gap
		log.Debug("[sendTimeout] non-epoch-switch block found its epoch block and calculated the gapNumber", "epochSwitchInfo.EpochSwitchBlockInfo.Number", epochSwitchInfo.EpochSwitchBlockInfo.Number.Uint64(), "gapNumber", gapNumber)
	}

	signedHash, err := x.signSignature(utils.TimeoutSigHash(&utils.TimeoutForSign{
		Round:     x.currentRound,
		GapNumber: gapNumber,
	}))
	if err != nil {
		log.Error("[sendTimeout] signSignature when sending out TC", "Error", err)
		return err
	}
	timeoutMsg := &utils.Timeout{
		Round:     x.currentRound,
		Signature: signedHash,
		GapNumber: gapNumber,
	}
	log.Info("[sendTimeout] Timeout message generated, ready to send!", "timeoutMsgRound", timeoutMsg.Round, "timeoutMsgGapNumber", timeoutMsg.GapNumber)
	err = x.timeoutHandler(chain, timeoutMsg)
	if err != nil {
		log.Error("TimeoutHandler error", "TimeoutRound", timeoutMsg.Round, "Error", err)
		return err
	}
	x.broadcastToBftChannel(timeoutMsg)
	return nil
}

func (x *XDPoS_v2) signSignature(signingHash common.Hash) (utils.Signature, error) {
	// Don't hold the signFn for the whole signing operation
	x.signLock.RLock()
	signer, signFn := x.signer, x.signFn
	x.signLock.RUnlock()

	signedHash, err := signFn(accounts.Account{Address: signer}, signingHash.Bytes())
	if err != nil {
		return nil, fmt.Errorf("Error while signing hash")
	}
	return signedHash, nil
}

func (x *XDPoS_v2) verifyMsgSignature(signedHashToBeVerified common.Hash, signature utils.Signature, masternodes []common.Address) (bool, error) {
	if len(masternodes) == 0 {
		return false, fmt.Errorf("Empty masternode list detected when verifying message signatures")
	}
	// Recover the public key and the Ethereum address
	pubkey, err := crypto.Ecrecover(signedHashToBeVerified.Bytes(), signature)
	if err != nil {
		return false, fmt.Errorf("Error while verifying message: %v", err)
	}
	var signerAddress common.Address
	copy(signerAddress[:], crypto.Keccak256(pubkey[1:])[12:])
	for _, mn := range masternodes {
		if mn == signerAddress {
			return true, nil
		}
	}

	return false, fmt.Errorf("Masternodes does not contain signer address. Master node list %v, Signer address: %v", masternodes, signerAddress)
}

/*
	Function that will be called by timer when countdown reaches its threshold.
	In the engine v2, we would need to broadcast timeout messages to other peers
*/
func (x *XDPoS_v2) OnCountdownTimeout(time time.Time, chain interface{}) error {
	x.lock.Lock()
	defer x.lock.Unlock()

	err := x.sendTimeout(chain.(consensus.ChainReader))
	if err != nil {
		log.Error("Error while sending out timeout message at time: ", time)
		return err
	}
	return nil
}

func (x *XDPoS_v2) broadcastToBftChannel(msg interface{}) {
	go func() {
		x.BroadcastCh <- msg
	}()
}

func (x *XDPoS_v2) getSyncInfo() *utils.SyncInfo {
	return &utils.SyncInfo{
		HighestQuorumCert:  x.highestQuorumCert,
		HighestTimeoutCert: x.highestTimeoutCert,
	}
}

//Find parent and grandparent, check round number, if so, commit grandparent(grandGrandParent of currentBlock)
func (x *XDPoS_v2) commitBlocks(blockChainReader consensus.ChainReader, proposedBlockHeader *types.Header, proposedBlockRound *utils.Round) (bool, error) {
	// XDPoS v1.0 switch to v2.0, skip commit
	if big.NewInt(0).Sub(proposedBlockHeader.Number, big.NewInt(2)).Cmp(x.config.V2.SwitchBlock) <= 0 {
		return false, nil
	}
	// Find the last two parent block and check their rounds are the continuous
	parentBlock := blockChainReader.GetHeaderByHash(proposedBlockHeader.ParentHash)

	_, round, _, err := x.getExtraFields(parentBlock)
	if err != nil {
		log.Error("Fail to execute first DecodeBytesExtraFields for commiting block", "ProposedBlockHash", proposedBlockHeader.Hash())
		return false, err
	}
	if *proposedBlockRound-1 != round {
		log.Debug("[commitBlocks] Rounds not continuous(parent) found when committing block", "proposedBlockRound", proposedBlockRound, "decodedExtraField.Round", round, "proposedBlockHeaderHash", proposedBlockHeader.Hash())
		return false, nil
	}

	// If parent round is continuous, we check grandparent
	grandParentBlock := blockChainReader.GetHeaderByHash(parentBlock.ParentHash)
	_, round, _, err = x.getExtraFields(grandParentBlock)
	if err != nil {
		log.Error("Fail to execute second DecodeBytesExtraFields for commiting block", "parentBlockHash", parentBlock.Hash())
		return false, err
	}
	if *proposedBlockRound-2 != round {
		log.Debug("[commitBlocks] Rounds not continuous(grand parent) found when committing block", "proposedBlockRound", proposedBlockRound, "decodedExtraField.Round", round, "proposedBlockHeaderHash", proposedBlockHeader.Hash())
		return false, nil
	}
	// Commit the grandParent block
	if x.highestCommitBlock == nil || (x.highestCommitBlock.Round < round && x.highestCommitBlock.Number.Cmp(grandParentBlock.Number) == -1) {
		x.highestCommitBlock = &utils.BlockInfo{
			Number: grandParentBlock.Number,
			Hash:   grandParentBlock.Hash(),
			Round:  round,
		}
		log.Debug("Successfully committed block", "Committed block Hash", x.highestCommitBlock.Hash, "Committed round", x.highestCommitBlock.Round)
		return true, nil
	}
	// Everything else, fail to commit
	return false, nil
}

func (x *XDPoS_v2) isExtendingFromAncestor(blockChainReader consensus.ChainReader, currentBlock *utils.BlockInfo, ancestorBlock *utils.BlockInfo) (bool, error) {
	blockNumDiff := int(big.NewInt(0).Sub(currentBlock.Number, ancestorBlock.Number).Int64())

	nextBlockHash := currentBlock.Hash
	for i := 0; i < blockNumDiff; i++ {
		parentBlock := blockChainReader.GetHeaderByHash(nextBlockHash)
		if parentBlock == nil {
			return false, fmt.Errorf("Could not find its parent block when checking whether currentBlock %v with hash %v is extending from the ancestorBlock %v", currentBlock.Number, currentBlock.Hash, ancestorBlock.Number)
		} else {
			nextBlockHash = parentBlock.ParentHash
		}
		log.Debug("[isExtendingFromAncestor] Found parent block", "CurrentBlockHash", currentBlock.Hash, "ParentHash", nextBlockHash)
	}

	if nextBlockHash == ancestorBlock.Hash {
		return true, nil
	}
	return false, nil
}

/*
	Testing tools
*/

func (x *XDPoS_v2) SetNewRoundFaker(blockChainReader consensus.ChainReader, newRound utils.Round, resetTimer bool) {
	x.lock.Lock()
	defer x.lock.Unlock()
	// Reset a bunch of things
	if resetTimer {
		x.timeoutWorker.Reset(blockChainReader)
	}
	x.currentRound = newRound
}

// for test only
func (x *XDPoS_v2) ProcessQC(chain consensus.ChainReader, qc *utils.QuorumCert) error {
	x.lock.Lock()
	defer x.lock.Unlock()
	return x.processQC(chain, qc)
}

// Utils for test to check currentRound value
func (x *XDPoS_v2) GetCurrentRound() utils.Round {
	x.lock.RLock()
	defer x.lock.RUnlock()
	return x.currentRound
}

// Utils for test to check currentRound value
func (x *XDPoS_v2) GetProperties() (utils.Round, *utils.QuorumCert, *utils.QuorumCert, utils.Round, *utils.BlockInfo) {
	x.lock.RLock()
	defer x.lock.RUnlock()
	return x.currentRound, x.lockQuorumCert, x.highestQuorumCert, x.highestVotedRound, x.highestCommitBlock
}

// Get master nodes over extra data of epoch switch block.
func (x *XDPoS_v2) GetMasternodesFromEpochSwitchHeader(epochSwitchHeader *types.Header) []common.Address {
	if epochSwitchHeader == nil {
		log.Error("[GetMasternodesFromEpochSwitchHeader] use nil epoch switch block to get master nodes")
		return []common.Address{}
	}
	masternodes := make([]common.Address, len(epochSwitchHeader.Validators)/common.AddressLength)
	for i := 0; i < len(masternodes); i++ {
		copy(masternodes[i][:], epochSwitchHeader.Validators[i*common.AddressLength:])
	}

	return masternodes
}

func (x *XDPoS_v2) IsEpochSwitch(header *types.Header) (bool, uint64, error) {
	// Return true directly if we are examing the last v1 block. This could happen if the calling function is examing parent block
	if header.Number.Cmp(x.config.V2.SwitchBlock) == 0 {
		log.Info("[IsEpochSwitch] examing last v1 block 👯‍♂️")
		return true, header.Number.Uint64() / x.config.Epoch, nil
	}

	quorumCert, round, _, err := x.getExtraFields(header)
	if err != nil {
		log.Error("[IsEpochSwitch] decode header error", "err", err, "header", header, "extra", common.Bytes2Hex(header.Extra))
		return false, 0, err
	}
	parentRound := quorumCert.ProposedBlockInfo.Round
	epochStartRound := round - round%utils.Round(x.config.Epoch)
	epochNum := x.config.V2.SwitchBlock.Uint64()/x.config.Epoch + uint64(round)/x.config.Epoch
	// if parent is last v1 block and this is first v2 block, this is treated as epoch switch
	if quorumCert.ProposedBlockInfo.Number.Cmp(x.config.V2.SwitchBlock) == 0 {
		log.Info("[IsEpochSwitch] true, parent equals V2.SwitchBlock", "round", round, "number", header.Number.Uint64(), "hash", header.Hash())
		return true, epochNum, nil
	}
	log.Info("[IsEpochSwitch]", "parent round", parentRound, "round", round, "number", header.Number.Uint64(), "hash", header.Hash())
	return parentRound < epochStartRound, epochNum, nil
}

// IsEpochSwitchAtRound() is used by miner to check whether it mines a block in the same epoch with parent
func (x *XDPoS_v2) IsEpochSwitchAtRound(round utils.Round, parentHeader *types.Header) (bool, uint64, error) {
	epochNum := x.config.V2.SwitchBlock.Uint64()/x.config.Epoch + uint64(round)/x.config.Epoch
	// if parent is last v1 block and this is first v2 block, this is treated as epoch switch
	if parentHeader.Number.Cmp(x.config.V2.SwitchBlock) == 0 {
		return true, epochNum, nil
	}

	_, round, _, err := x.getExtraFields(parentHeader)
	if err != nil {
		log.Error("[IsEpochSwitch] decode header error", "err", err, "header", parentHeader, "extra", common.Bytes2Hex(parentHeader.Extra))
		return false, 0, err
	}
	parentRound := round
	epochStartRound := round - round%utils.Round(x.config.Epoch)
	return parentRound < epochStartRound, epochNum, nil
}

// Given header and its hash, get epoch switch info from the epoch switch block of that epoch,
// header is allow to be nil.
func (x *XDPoS_v2) getEpochSwitchInfo(chain consensus.ChainReader, header *types.Header, hash common.Hash) (*utils.EpochSwitchInfo, error) {
	e, ok := x.epochSwitches.Get(hash)
	if ok {
		log.Debug("[getEpochSwitchInfo] cache hit", "hash", hash.Hex())
		epochSwitchInfo := e.(*utils.EpochSwitchInfo)
		return epochSwitchInfo, nil
	}
	h := header
	if h == nil {
		log.Debug("[getEpochSwitchInfo] header missing, get header", "hash", hash.Hex())
		h = chain.GetHeaderByHash(hash)
		if h == nil {
			log.Warn("[getEpochSwitchInfo] can not find header from db", "hash", hash.Hex())
			return nil, fmt.Errorf("[getEpochSwitchInfo] can not find header from db hash %v", hash.Hex())
		}
	}
	isEpochSwitch, _, err := x.IsEpochSwitch(h)
	if err != nil {
		return nil, err
	}
	if isEpochSwitch {
		log.Debug("[getEpochSwitchInfo] header is epoch switch", "hash", hash.Hex(), "number", h.Number.Uint64())
		quorumCert, round, masternodes, err := x.getExtraFields(h)
		if err != nil {
			return nil, err
		}
		epochSwitchInfo := &utils.EpochSwitchInfo{
			Masternodes: masternodes,
			EpochSwitchBlockInfo: &utils.BlockInfo{
				Hash:   hash,
				Number: h.Number,
				Round:  round,
			},
		}
		if quorumCert != nil {
			epochSwitchInfo.EpochSwitchParentBlockInfo = quorumCert.ProposedBlockInfo
		}

		x.epochSwitches.Add(hash, epochSwitchInfo)
		return epochSwitchInfo, nil
	}
	epochSwitchInfo, err := x.getEpochSwitchInfo(chain, nil, h.ParentHash)
	if err != nil {
		log.Error("[getEpochSwitchInfo] recursive error", "err", err, "hash", hash.Hex(), "number", h.Number.Uint64())
		return nil, err
	}
	log.Debug("[getEpochSwitchInfo] get epoch switch info recursively", "hash", hash.Hex(), "number", h.Number.Uint64())
	x.epochSwitches.Add(hash, epochSwitchInfo)
	return epochSwitchInfo, nil
}

// Given header, get master node from the epoch switch block of that epoch
func (x *XDPoS_v2) GetMasternodes(chain consensus.ChainReader, header *types.Header) []common.Address {
	epochSwitchInfo, err := x.getEpochSwitchInfo(chain, header, header.Hash())
	if err != nil {
		log.Error("[GetMasternodes] Adaptor v2 getEpochSwitchInfo has error, potentially bug", "err", err)
		return []common.Address{}
	}
	return epochSwitchInfo.Masternodes
}

func (x *XDPoS_v2) GetCurrentEpochSwitchBlock(chain consensus.ChainReader, blockNum *big.Int) (uint64, uint64, error) {
	header := chain.GetHeaderByNumber(blockNum.Uint64())
	epochSwitchInfo, err := x.getEpochSwitchInfo(chain, header, header.Hash())
	if err != nil {
		log.Error("[GetCurrentEpochSwitchBlock] Fail to get epoch switch info", "Num", header.Number, "Hash", header.Hash())
		return 0, 0, err
	}

	currentCheckpointNumber := epochSwitchInfo.EpochSwitchBlockInfo.Number.Uint64()
	epochNum := x.config.V2.SwitchBlock.Uint64()/x.config.Epoch + uint64(epochSwitchInfo.EpochSwitchBlockInfo.Round)/x.config.Epoch
	return currentCheckpointNumber, epochNum, nil
}

func (x *XDPoS_v2) calcMasternodes(chain consensus.ChainReader, blockNum *big.Int, parentHash common.Hash) ([]common.Address, []common.Address, error) {
	snap, err := x.getSnapshot(chain, blockNum.Uint64(), false)
	if err != nil {
		log.Error("[calcMasternodes] Adaptor v2 getSnapshot has error", "err", err)
		return nil, nil, err
	}
	candidates := snap.NextEpochMasterNodes
	if x.HookPenalty != nil {
		penalties, err := x.HookPenalty(chain, blockNum, parentHash, candidates)
		if err != nil {
			log.Error("[calcMasternodes] Adaptor v2 HookPenalty has error", "err", err)
			return nil, nil, err
		}
		masternodes := common.RemoveItemFromArray(candidates, penalties)
		return masternodes, penalties, nil
	}
	return candidates, []common.Address{}, nil
}

// Given hash, get master node from the epoch switch block of the epoch
func (x *XDPoS_v2) GetMasternodesByHash(chain consensus.ChainReader, hash common.Hash) []common.Address {
	epochSwitchInfo, err := x.getEpochSwitchInfo(chain, nil, hash)
	if err != nil {
		log.Error("[GetMasternodes] Adaptor v2 getEpochSwitchInfo has error, potentially bug", "err", err)
		return []common.Address{}
	}
	return epochSwitchInfo.Masternodes
}

// get epoch switch of the previous `limit` epoch
func (x *XDPoS_v2) getPreviousEpochSwitchInfoByHash(chain consensus.ChainReader, hash common.Hash, limit int) (*utils.EpochSwitchInfo, error) {
	epochSwitchInfo, err := x.getEpochSwitchInfo(chain, nil, hash)
	if err != nil {
		log.Error("[getPreviousEpochSwitchInfoByHash] Adaptor v2 getEpochSwitchInfo has error, potentially bug", "err", err)
		return nil, err
	}
	for i := 0; i < limit; i++ {
		epochSwitchInfo, err = x.getEpochSwitchInfo(chain, nil, epochSwitchInfo.EpochSwitchParentBlockInfo.Hash)
		if err != nil {
			log.Error("[getPreviousEpochSwitchInfoByHash] Adaptor v2 getEpochSwitchInfo has error, potentially bug", "err", err)
			return nil, err
		}
	}
	return epochSwitchInfo, nil
}

// Given hash, get master node from the epoch switch block of the previous `limit` epoch
func (x *XDPoS_v2) GetPreviousPenaltyByHash(chain consensus.ChainReader, hash common.Hash, limit int) []common.Address {
	epochSwitchInfo, err := x.getPreviousEpochSwitchInfoByHash(chain, hash, limit)
	if err != nil {
		log.Error("[GetPreviousPenaltyByHash] Adaptor v2 getPreviousEpochSwitchInfoByHash has error, potentially bug", "err", err)
		return []common.Address{}
	}
	header := chain.GetHeaderByHash(epochSwitchInfo.EpochSwitchBlockInfo.Hash)
	return common.ExtractAddressFromBytes(header.Penalties)
}

func (x *XDPoS_v2) FindParentBlockToAssign(chain consensus.ChainReader) *types.Block {
	parent := chain.GetBlock(x.highestQuorumCert.ProposedBlockInfo.Hash, x.highestQuorumCert.ProposedBlockInfo.Number.Uint64())
	if parent == nil {
		log.Error("[FindParentBlockToAssign] Can not find parent block from highestQC proposedBlockInfo", "x.highestQuorumCert.ProposedBlockInfo.Hash", x.highestQuorumCert.ProposedBlockInfo.Hash, "x.highestQuorumCert.ProposedBlockInfo.Number", x.highestQuorumCert.ProposedBlockInfo.Number.Uint64())
	}
	return parent
}

func (x *XDPoS_v2) getExtraFields(header *types.Header) (*utils.QuorumCert, utils.Round, []common.Address, error) {

	var masternodes []common.Address

	// last v1 block
	if header.Number.Cmp(x.config.V2.SwitchBlock) == 0 {
		masternodes = decodeMasternodesFromHeaderExtra(header)
		return nil, utils.Round(0), masternodes, nil
	}

	// v2 block
	masternodes = x.GetMasternodesFromEpochSwitchHeader(header)
	var decodedExtraField utils.ExtraFields_v2
	err := utils.DecodeBytesExtraFields(header.Extra, &decodedExtraField)
	if err != nil {
		return nil, utils.Round(0), masternodes, err
	}
	return decodedExtraField.QuorumCert, decodedExtraField.Round, masternodes, nil
}<|MERGE_RESOLUTION|>--- conflicted
+++ resolved
@@ -401,12 +401,8 @@
 	var masterNodes []common.Address
 	if isEpochSwitch {
 		if x.config.V2.SwitchBlock.Cmp(parent.Number) == 0 {
-<<<<<<< HEAD
 			// the initial master nodes of v1->v2 switch contains penalties node
 			_, _, masterNodes, err = x.getExtraFields(parent)
-=======
-			snap, err := x.getSnapshot(chain, x.config.V2.SwitchBlock.Uint64(), false)
->>>>>>> e493ddfd
 			if err != nil {
 				log.Error("[YourTurn] Cannot find snapshot at gap num of last V1", "err", err, "number", x.config.V2.SwitchBlock.Uint64())
 				return false, err
