package engine_v2

import (
	"bytes"
	"encoding/json"
	"errors"
	"fmt"
	"io/ioutil"
	"math/big"
	"path/filepath"
	"sync"
	"time"

	"github.com/XinFinOrg/XDPoSChain/accounts"
	"github.com/XinFinOrg/XDPoSChain/common"
	"github.com/XinFinOrg/XDPoSChain/common/countdown"
	"github.com/XinFinOrg/XDPoSChain/consensus"
	"github.com/XinFinOrg/XDPoSChain/consensus/XDPoS/utils"
	"github.com/XinFinOrg/XDPoSChain/consensus/clique"
	"github.com/XinFinOrg/XDPoSChain/consensus/misc"
	"github.com/XinFinOrg/XDPoSChain/core/state"
	"github.com/XinFinOrg/XDPoSChain/core/types"
	"github.com/XinFinOrg/XDPoSChain/crypto"
	"github.com/XinFinOrg/XDPoSChain/ethdb"
	"github.com/XinFinOrg/XDPoSChain/log"
	"github.com/XinFinOrg/XDPoSChain/params"
	lru "github.com/hashicorp/golang-lru"
)

type XDPoS_v2 struct {
	config *params.XDPoSConfig // Consensus engine configuration parameters
	db     ethdb.Database      // Database to store and retrieve snapshot checkpoints

	snapshots       *lru.ARCCache // Snapshots for gap block
	signatures      *lru.ARCCache // Signatures of recent blocks to speed up mining
	epochSwitches   *lru.ARCCache // infos of epoch: master nodes, epoch switch block info, parent of that info
	verifiedHeaders *lru.ARCCache

	signer   common.Address  // Ethereum address of the signing key
	signFn   clique.SignerFn // Signer function to authorize hashes with
	lock     sync.RWMutex    // Protects the signer fields
	signLock sync.RWMutex    // Protects the signer fields

	BroadcastCh  chan interface{}
	waitPeriodCh chan int

	timeoutWorker *countdown.CountdownTimer // Timer to generate broadcast timeout msg if threashold reached
	timeoutCount  int                       // number of timeout being sent

	timeoutPool       *utils.Pool
	votePool          *utils.Pool
	currentRound      utils.Round
	highestVotedRound utils.Round
	highestQuorumCert *utils.QuorumCert
	// lockQuorumCert in XDPoS Consensus 2.0, used in voting rule
	lockQuorumCert     *utils.QuorumCert
	highestTimeoutCert *utils.TimeoutCert
	highestCommitBlock *utils.BlockInfo

	HookReward  func(chain consensus.ChainReader, state *state.StateDB, parentState *state.StateDB, header *types.Header) (map[string]interface{}, error)
	HookPenalty func(chain consensus.ChainReader, number *big.Int, parentHash common.Hash, candidates []common.Address) ([]common.Address, error)
}

func New(config *params.XDPoSConfig, db ethdb.Database, waitPeriodCh chan int) *XDPoS_v2 {
	// Setup Timer
	duration := time.Duration(config.V2.TimeoutPeriod) * time.Second
	timer := countdown.NewCountDown(duration)
	timeoutPool := utils.NewPool(config.V2.CertThreshold)

	snapshots, _ := lru.NewARC(utils.InmemorySnapshots)
	signatures, _ := lru.NewARC(utils.InmemorySnapshots)
	epochSwitches, _ := lru.NewARC(int(utils.InmemoryEpochs))
	verifiedHeaders, _ := lru.NewARC(utils.InmemorySnapshots)

	votePool := utils.NewPool(config.V2.CertThreshold)
	engine := &XDPoS_v2{
		config:     config,
		db:         db,
		signatures: signatures,

		verifiedHeaders: verifiedHeaders,
		snapshots:       snapshots,
		epochSwitches:   epochSwitches,
		timeoutWorker:   timer,
		BroadcastCh:     make(chan interface{}),
		waitPeriodCh:    waitPeriodCh,

		timeoutPool: timeoutPool,
		votePool:    votePool,

		highestTimeoutCert: &utils.TimeoutCert{
			Round:      utils.Round(0),
			Signatures: []utils.Signature{},
		},
		highestQuorumCert: &utils.QuorumCert{
			ProposedBlockInfo: &utils.BlockInfo{
				Hash:   common.Hash{},
				Round:  utils.Round(0),
				Number: big.NewInt(0),
			},
			Signatures: []utils.Signature{},
		},
		highestVotedRound:  utils.Round(0),
		highestCommitBlock: nil,
	}
	// Add callback to the timer
	timer.OnTimeoutFn = engine.OnCountdownTimeout

	return engine
}

/* V2 Block
SignerFn is a signer callback function to request a hash to be signed by a
backing account.
type SignerFn func(accounts.Account, []byte) ([]byte, error)

sigHash returns the hash which is used as input for the delegated-proof-of-stake
signing. It is the hash of the entire header apart from the 65 byte signature
contained at the end of the extra data.
*/
func (x *XDPoS_v2) SignHash(header *types.Header) (hash common.Hash) {
	return sigHash(header)
}

func (x *XDPoS_v2) Initial(chain consensus.ChainReader, masternodes []common.Address) error {
	log.Info("[Initial] initial v2 related parameters")

	if x.highestQuorumCert.ProposedBlockInfo.Hash != (common.Hash{}) { // already initialized
		log.Error("[Initial] Already initialized", "x.highestQuorumCert.ProposedBlockInfo.Hash", x.highestQuorumCert.ProposedBlockInfo.Hash)
		return nil
	}

	x.lock.Lock()
	defer x.lock.Unlock()
	// Check header if it is the first consensus v2 block, if so, assign initial values to current round and highestQC

	log.Info("[Initial] highest QC for consensus v2 first block")
	// Generate new parent blockInfo and put it into QC
	// TODO: XIN-147 to initilise V2 engine in a more dynamic way
	firstV2BlockHeader := chain.GetHeaderByNumber(x.config.V2.SwitchBlock.Uint64())
	blockInfo := &utils.BlockInfo{
		Hash:   firstV2BlockHeader.Hash(),
		Round:  utils.Round(0),
		Number: firstV2BlockHeader.Number,
	}
	quorumCert := &utils.QuorumCert{
		ProposedBlockInfo: blockInfo,
		Signatures:        nil,
	}
	x.currentRound = 1
	x.highestQuorumCert = quorumCert

	// Initial snapshot
	lastGapNum := firstV2BlockHeader.Number.Uint64() - firstV2BlockHeader.Number.Uint64()%x.config.Epoch - x.config.Gap
	lastGapHeader := chain.GetHeaderByNumber(lastGapNum)

	snap := newSnapshot(lastGapNum, lastGapHeader.Hash(), x.currentRound, x.highestQuorumCert, masternodes)
	x.snapshots.Add(snap.Hash, snap)
	err := storeSnapshot(snap, x.db)
	if err != nil {
		log.Error("[Initial] Error while storo snapshot", "error", err)
		return err
	}

	// Initial timeout
	log.Info("[Initial] miner wait period", "period", x.config.V2.WaitPeriod)
	// avoid deadlock
	go func() {
		x.waitPeriodCh <- x.config.V2.WaitPeriod
	}()

	// Kick-off the countdown timer
	x.timeoutWorker.Reset(chain)

	log.Info("[Initial] finish initialisation")
	return nil
}

// Prepare implements consensus.Engine, preparing all the consensus fields of the
// header for running the transactions on top.
func (x *XDPoS_v2) Prepare(chain consensus.ChainReader, header *types.Header) error {

	x.lock.RLock()
	currentRound := x.currentRound
	highestQC := x.highestQuorumCert
	x.lock.RUnlock()

	if header.ParentHash != highestQC.ProposedBlockInfo.Hash {
		log.Warn("[Prepare] parent hash and QC hash does not match", "blockNum", header.Number, "parentHash", header.ParentHash, "QCHash", highestQC.ProposedBlockInfo.Hash, "QCNumber", highestQC.ProposedBlockInfo.Number)
		return consensus.ErrNotReadyToPropose
	}

	extra := utils.ExtraFields_v2{
		Round:      currentRound,
		QuorumCert: highestQC,
	}

	extraBytes, err := extra.EncodeToBytes()
	if err != nil {
		return err
	}
	header.Extra = extraBytes

	header.Nonce = types.BlockNonce{}

	number := header.Number.Uint64()
	parent := chain.GetHeader(header.ParentHash, number-1)
	log.Info("Preparing new block!", "Number", number, "Parent Hash", parent.Hash())
	if parent == nil {
		return consensus.ErrUnknownAncestor
	}

	// Set the correct difficulty
	header.Difficulty = x.calcDifficulty(chain, parent, x.signer)
	log.Debug("CalcDifficulty ", "number", header.Number, "difficulty", header.Difficulty)

	isEpochSwitchBlock, _, err := x.IsEpochSwitch(header)
	if err != nil {
		log.Error("[Prepare] Error while trying to determine if header is an epoch switch during Prepare", "header", header, "Error", err)
		return err
	}
	if isEpochSwitchBlock {
		masterNodes, penalties, err := x.calcMasternodes(chain, header.Number, header.ParentHash)
		if err != nil {
			return err
		}
		for _, v := range masterNodes {
			header.Validators = append(header.Validators, v[:]...)
		}
		for _, v := range penalties {
			header.Penalties = append(header.Penalties, v[:]...)
		}
	}

	// Mix digest is reserved for now, set to empty
	header.MixDigest = common.Hash{}

	// Ensure the timestamp has the correct delay
	// TODO: Proper deal with time
	// TODO: if timestamp > current time, how to deal with future timestamp
	header.Time = new(big.Int).Add(parent.Time, new(big.Int).SetUint64(x.config.Period))
	if header.Time.Int64() < time.Now().Unix() {
		header.Time = big.NewInt(time.Now().Unix())
	}

	return nil
}

// Finalize implements consensus.Engine, ensuring no uncles are set, nor block
// rewards given, and returns the final block.
func (x *XDPoS_v2) Finalize(chain consensus.ChainReader, header *types.Header, state *state.StateDB, parentState *state.StateDB, txs []*types.Transaction, uncles []*types.Header, receipts []*types.Receipt) (*types.Block, error) {
	// set block reward

	isEpochSwitch, _, err := x.IsEpochSwitch(header)
	if err != nil {
		log.Error("[Finalize] IsEpochSwitch bug!", "err", err)
		return nil, err
	}
	if x.HookReward != nil && isEpochSwitch {
		rewards, err := x.HookReward(chain, state, parentState, header)
		if err != nil {
			return nil, err
		}
		if len(common.StoreRewardFolder) > 0 {
			data, err := json.Marshal(rewards)
			if err == nil {
				err = ioutil.WriteFile(filepath.Join(common.StoreRewardFolder, header.Number.String()+"."+header.Hash().Hex()), data, 0644)
			}
			if err != nil {
				log.Error("Error when save reward info ", "number", header.Number, "hash", header.Hash().Hex(), "err", err)
			}
		}
	}

	// the state remains as is and uncles are dropped
	header.Root = state.IntermediateRoot(chain.Config().IsEIP158(header.Number))
	header.UncleHash = types.CalcUncleHash(nil)

	// Assemble and return the final block for sealing
	return types.NewBlock(header, txs, nil, receipts), nil
}

// Authorize injects a private key into the consensus engine to mint new blocks with.
func (x *XDPoS_v2) Authorize(signer common.Address, signFn clique.SignerFn) {
	x.signLock.Lock()
	defer x.signLock.Unlock()

	x.signer = signer
	x.signFn = signFn
}

func (x *XDPoS_v2) Author(header *types.Header) (common.Address, error) {
	return ecrecover(header, x.signatures)
}

// Seal implements consensus.Engine, attempting to create a sealed block using
// the local signing credentials.
func (x *XDPoS_v2) Seal(chain consensus.ChainReader, block *types.Block, stop <-chan struct{}) (*types.Block, error) {
	header := block.Header()

	// Sealing the genesis block is not supported
	number := header.Number.Uint64()
	if number == 0 {
		return nil, utils.ErrUnknownBlock
	}
	// For 0-period chains, refuse to seal empty blocks (no reward but would spin sealing)
	// checkpoint blocks have no tx
	isEpochSwitch, _, err := x.IsEpochSwitch(header)
	if err != nil {
		log.Error("[Seal] Error while checking whether header is a epoch switch during sealing", "Header", header)
	}
	if x.config.Period == 0 && len(block.Transactions()) == 0 && !isEpochSwitch {
		return nil, utils.ErrWaitTransactions
	}
	// Don't hold the signer fields for the entire sealing procedure
	x.signLock.RLock()
	signer, signFn := x.signer, x.signFn
	x.signLock.RUnlock()

	// Bail out if we're unauthorized to sign a block
	masternodes := x.GetMasternodes(chain, header)
	valid := false
	for _, m := range masternodes {
		if m == signer {
			valid = true
			break
		}
	}
	if !valid {
		return nil, utils.ErrUnauthorized
	}

	select {
	case <-stop:
		return nil, nil
	default:
	}

	// Sign all the things!
	signature, err := signFn(accounts.Account{Address: signer}, sigHash(header).Bytes())
	if err != nil {
		return nil, err
	}
	header.Validator = signature

	return block.WithSeal(header), nil
}

// CalcDifficulty is the difficulty adjustment algorithm. It returns the difficulty
// that a new block should have based on the previous blocks in the chain and the
// current signer.
func (x *XDPoS_v2) CalcDifficulty(chain consensus.ChainReader, time uint64, parent *types.Header) *big.Int {
	return x.calcDifficulty(chain, parent, x.signer)
}

// TODO: what should be new difficulty
func (x *XDPoS_v2) calcDifficulty(chain consensus.ChainReader, parent *types.Header, signer common.Address) *big.Int {
	// TODO: The difference of round number between parent round and current round
	return big.NewInt(1)
}

// Check if it's my turm to mine a block. Note: The second return value `preIndex` is useless in V2 engine
func (x *XDPoS_v2) YourTurn(chain consensus.ChainReader, parent *types.Header, signer common.Address) (bool, error) {
	x.lock.RLock()
	defer x.lock.RUnlock()

	waitedTime := time.Now().Unix() - parent.Time.Int64()
	if waitedTime < int64(x.config.V2.MinePeriod) {
		log.Trace("[YourTurn] wait after mine period", "minePeriod", x.config.V2.MinePeriod, "waitedTime", waitedTime)
		return false, nil
	}

	round := x.currentRound
	isEpochSwitch, _, err := x.IsEpochSwitchAtRound(round, parent)
	if err != nil {
		log.Error("[YourTurn] check epoch switch at round failed", "Error", err)
		return false, err
	}
	var masterNodes []common.Address
	if isEpochSwitch {
		if x.config.V2.SwitchBlock.Cmp(parent.Number) == 0 {
			snap, err := x.getSnapshot(chain, x.config.V2.SwitchBlock.Uint64(), false)
			if err != nil {
				log.Error("[YourTurn] Cannot find snapshot at gap num of last V1", "err", err, "number", x.config.V2.SwitchBlock.Uint64())
				return false, err
			}
			// the initial master nodes of v1->v2 switch contains penalties node
			masterNodes = snap.NextEpochMasterNodes
		} else {
			masterNodes, _, err = x.calcMasternodes(chain, big.NewInt(0).Add(parent.Number, big.NewInt(1)), parent.Hash())
			if err != nil {
				log.Error("[YourTurn] Cannot calcMasternodes at gap num ", "err", err, "parent number", parent.Number)
				return false, err
			}
		}
	} else {
		// this block and parent belong to the same epoch
		masterNodes = x.GetMasternodes(chain, parent)
	}

	if len(masterNodes) == 0 {
		log.Error("[YourTurn] Fail to find any master nodes from current block round epoch", "Hash", parent.Hash(), "CurrentRound", round, "Number", parent.Number)
		return false, errors.New("Masternodes not found")
	}
	leaderIndex := uint64(round) % x.config.Epoch % uint64(len(masterNodes))

	curIndex := utils.Position(masterNodes, signer)
	if signer == x.signer {
		log.Debug("[YourTurn] masterNodes cycle info", "number of masternodes", len(masterNodes), "current", signer, "position", curIndex, "parentBlock", parent)
	}
	for i, s := range masterNodes {
		log.Debug("[YourTurn] Masternode:", "index", i, "address", s.String(), "parentBlockNum", parent.Number)
	}

	if masterNodes[leaderIndex] == signer {
		return true, nil
	}
	log.Warn("[YourTurn] Not authorised signer", "signer", signer, "MN", masterNodes, "Hash", parent.Hash(), "masterNodes[leaderIndex]", masterNodes[leaderIndex], "signer", signer)
	return false, nil
}

func (x *XDPoS_v2) IsAuthorisedAddress(chain consensus.ChainReader, header *types.Header, address common.Address) bool {
	x.lock.RLock()
	defer x.lock.RUnlock()

	var extraField utils.ExtraFields_v2
	err := utils.DecodeBytesExtraFields(header.Extra, &extraField)
	if err != nil {
		log.Error("[IsAuthorisedAddress] Fail to decode v2 extra data", "Hash", header.Hash(), "Extra", header.Extra, "Error", err)
		return false
	}
	blockRound := extraField.Round

	masterNodes := x.GetMasternodes(chain, header)

	if len(masterNodes) == 0 {
		log.Error("[IsAuthorisedAddress] Fail to find any master nodes from current block round epoch", "Hash", header.Hash(), "Round", blockRound, "Number", header.Number)
		return false
	}
	// leaderIndex := uint64(blockRound) % x.config.Epoch % uint64(len(masterNodes))
	for index, masterNodeAddress := range masterNodes {
		if masterNodeAddress == address {
			log.Debug("[IsAuthorisedAddress] Found matching master node address", "index", index, "Address", address, "MasterNodes", masterNodes)
			return true
		}
	}

	log.Warn("Not authorised address", "Address", address.Hex(), "Hash", header.Hash())
	for index, mn := range masterNodes {
		log.Warn("Master node list item", "mn", mn.Hex(), "index", index)
	}

	return false
}

// Copy from v1
func (x *XDPoS_v2) GetSnapshot(chain consensus.ChainReader, header *types.Header) (*SnapshotV2, error) {
	number := header.Number.Uint64()
	log.Trace("get snapshot", "number", number)
	snap, err := x.getSnapshot(chain, number, false)
	if err != nil {
		return nil, err
	}
	return snap, nil
}

// snapshot retrieves the authorization snapshot at a given point in time.
func (x *XDPoS_v2) getSnapshot(chain consensus.ChainReader, number uint64, isGapNumber bool) (*SnapshotV2, error) {
	var gapBlockNum uint64
	if isGapNumber {
		gapBlockNum = number
	} else {
		gapBlockNum = number - number%x.config.Epoch - x.config.Gap
	}

	gapBlockHash := chain.GetHeaderByNumber(gapBlockNum).Hash()
	log.Debug("get snapshot from gap block", "number", gapBlockNum, "hash", gapBlockHash.Hex())

	// If an in-memory SnapshotV2 was found, use that
	if s, ok := x.snapshots.Get(gapBlockHash); ok {
		snap := s.(*SnapshotV2)
		log.Trace("Loaded snapshot from memory", "number", gapBlockNum, "hash", gapBlockHash)
		return snap, nil
	}
	// If an on-disk checkpoint snapshot can be found, use that
	snap, err := loadSnapshot(x.signatures, x.db, gapBlockHash)
	if err != nil {
		log.Error("Cannot find snapshot from last gap block", "err", err, "number", gapBlockNum, "hash", gapBlockHash)
		return nil, err
	}

	log.Trace("Loaded snapshot from disk", "number", gapBlockNum, "hash", gapBlockHash)
	x.snapshots.Add(snap.Hash, snap)
	return snap, nil
}

func (x *XDPoS_v2) UpdateMasternodes(chain consensus.ChainReader, header *types.Header, ms []utils.Masternode) error {
	number := header.Number.Uint64()
	log.Trace("take snapshot", "number", number, "hash", header.Hash())

	masterNodes := []common.Address{}
	for _, m := range ms {
		masterNodes = append(masterNodes, m.Address)
	}

	x.lock.RLock()
	snap := newSnapshot(number, header.Hash(), x.currentRound, x.highestQuorumCert, masterNodes)
	x.lock.RUnlock()

	err := storeSnapshot(snap, x.db)
	if err != nil {
		log.Error("[UpdateMasternodes] Error while store snashot", "hash", header.Hash(), "currentRound", x.currentRound, "error", err)
		return err
	}
	x.snapshots.Add(snap.Hash, snap)

	nm := []string{}
	for _, n := range ms {
		nm = append(nm, n.Address.String())
	}
	log.Info("New set of masternodes has been updated to snapshot", "number", snap.Number, "hash", snap.Hash, "new masternodes", nm)

	return nil
}

func (x *XDPoS_v2) VerifyHeader(chain consensus.ChainReader, header *types.Header, fullVerify bool) error {
	err := x.verifyHeader(chain, header, nil, fullVerify)
	if err != nil {
		log.Warn("[VerifyHeader] Fail to verify header", "fullVerify", fullVerify, "blockNum", header.Number, "blockHash", header.Hash(), "error", err)
	}
	return err
}

// Verify a list of headers
func (x *XDPoS_v2) VerifyHeaders(chain consensus.ChainReader, headers []*types.Header, fullVerifies []bool, abort <-chan struct{}, results chan<- error) {
	go func() {
		for i, header := range headers {
			err := x.verifyHeader(chain, header, headers[:i], fullVerifies[i])
			log.Warn("[VerifyHeaders] Fail to verify header", "fullVerify", fullVerifies[i], "blockNum", header.Number, "blockHash", header.Hash(), "error", err)
			select {
			case <-abort:
				return
			case results <- err:
			}
		}
	}()
}

// Verify individual header
func (x *XDPoS_v2) verifyHeader(chain consensus.ChainReader, header *types.Header, parents []*types.Header, fullVerify bool) error {
	// If we're running a engine faking, accept any block as valid
	if x.config.V2.SkipV2Validation {
		return nil
	}
	_, check := x.verifiedHeaders.Get(header.Hash())
	if check {
		return nil
	}

	if header.Number == nil {
		return utils.ErrUnknownBlock
	}

	if fullVerify {
		if len(header.Validator) == 0 {
			return consensus.ErrNoValidatorSignature
		}
		// Don't waste time checking blocks from the future
		if header.Time.Int64() > time.Now().Unix() {
			return consensus.ErrFutureBlock
		}
	}

	// Verify this is truely a v2 block first
	var decodedExtraField utils.ExtraFields_v2
	err := utils.DecodeBytesExtraFields(header.Extra, &decodedExtraField)
	if err != nil {
		return utils.ErrInvalidV2Extra
	}
	quorumCert := decodedExtraField.QuorumCert
	err = x.verifyQC(chain, quorumCert)
	if err != nil {
		log.Warn("[verifyHeader] fail to verify QC", "QCNumber", quorumCert.ProposedBlockInfo.Number, "QCsigLength", len(quorumCert.Signatures))
		return err
	}
	// Nonces must be 0x00..0 or 0xff..f, zeroes enforced on checkpoints
	if !bytes.Equal(header.Nonce[:], utils.NonceAuthVote) && !bytes.Equal(header.Nonce[:], utils.NonceDropVote) {
		return utils.ErrInvalidVote
	}
	// Ensure that the mix digest is zero as we don't have fork protection currently
	if header.MixDigest != (common.Hash{}) {
		return utils.ErrInvalidMixDigest
	}
	// Ensure that the block doesn't contain any uncles which are meaningless in XDPoS_v1
	if header.UncleHash != utils.UncleHash {
		return utils.ErrInvalidUncleHash
	}

	isEpochSwitch, _, err := x.IsEpochSwitch(header) // Verify v2 block that is on the epoch switch
	if err != nil {
		log.Error("[verifyHeader] error when checking if header is epoch switch header", "Hash", header.Hash(), "Number", header.Number, "Error", err)
		return err
	}
	if isEpochSwitch {
		if !bytes.Equal(header.Nonce[:], utils.NonceDropVote) {
			return utils.ErrInvalidCheckpointVote
		}
		if header.Validators == nil || len(header.Validators) == 0 {
			return utils.ErrEmptyEpochSwitchValidators
		}
		if len(header.Validators)%common.AddressLength != 0 {
			return utils.ErrInvalidCheckpointSigners
		}
	} else {
		if header.Validators != nil {
			return utils.ErrInvalidFieldInNonEpochSwitch
		}
	}

	// If all checks passed, validate any special fields for hard forks
	if err := misc.VerifyForkHashes(chain.Config(), header, false); err != nil {
		return err
	}

	// Ensure that the block's timestamp isn't too close to it's parent
	var parent *types.Header
	number := header.Number.Uint64()

	if len(parents) > 0 {
		parent = parents[len(parents)-1]
	} else {
		parent = chain.GetHeader(header.ParentHash, number-1)
	}
	if parent == nil || parent.Number.Uint64() != number-1 || parent.Hash() != header.ParentHash {
		return consensus.ErrUnknownAncestor
	}
	if parent.Time.Uint64()+uint64(x.config.V2.MinePeriod) > header.Time.Uint64() {
		return utils.ErrInvalidTimestamp
	}
	// TODO: verifySeal XIN-135

	x.verifiedHeaders.Add(header.Hash(), true)
	return nil
}

// Utils for test to get current Pool size
func (x *XDPoS_v2) GetVotePoolSize(vote *utils.Vote) int {
	return x.votePool.Size(vote)
}

// Utils for test to get Timeout Pool Size
func (x *XDPoS_v2) GetTimeoutPoolSize(timeout *utils.Timeout) int {
	return x.timeoutPool.Size(timeout)
}

/*
	SyncInfo workflow
*/
// Verify syncInfo and trigger process QC or TC if successful
func (x *XDPoS_v2) VerifySyncInfoMessage(chain consensus.ChainReader, syncInfo *utils.SyncInfo) error {
	/*
		1. Verify items including:
				- verifyQC
				- verifyTC
		2. Broadcast(Not part of consensus)
	*/
	err := x.verifyQC(chain, syncInfo.HighestQuorumCert)
	if err != nil {
		log.Warn("SyncInfo message verification failed due to QC", err)
		return err
	}
	err = x.verifyTC(chain, syncInfo.HighestTimeoutCert)
	if err != nil {
		log.Warn("SyncInfo message verification failed due to TC", err)
		return err
	}
	return nil
}

func (x *XDPoS_v2) SyncInfoHandler(chain consensus.ChainReader, syncInfo *utils.SyncInfo) error {
	x.lock.Lock()
	defer x.lock.Unlock()
	/*
		1. processQC
		2. processTC
	*/
	err := x.processQC(chain, syncInfo.HighestQuorumCert)
	if err != nil {
		return err
	}
	return x.processTC(chain, syncInfo.HighestTimeoutCert)
}

/*
	Vote workflow
*/
func (x *XDPoS_v2) VerifyVoteMessage(chain consensus.ChainReader, vote *utils.Vote) (bool, error) {
	/*
		  1. Get masterNode list from snapshot
		  2. Check signature:
					- Use ecRecover to get the public key
					- Use the above public key to find out the xdc address
					- Use the above xdc address to check against the master node list from step 1(For the running epoch)
			4. Broadcast(Not part of consensus)
	*/
	err := x.VerifyBlockInfo(chain, vote.ProposedBlockInfo)
	if err != nil {
		return false, err
	}
	snapshot, err := x.getSnapshot(chain, vote.ProposedBlockInfo.Number.Uint64(), false)
	if err != nil {
		log.Error("[VerifyVoteMessage] fail to get snapshot for a vote message", "BlockNum", vote.ProposedBlockInfo.Number, "Hash", vote.ProposedBlockInfo.Hash, "Error", err.Error())
	}
	verified, err := x.verifyMsgSignature(utils.VoteSigHash(vote.ProposedBlockInfo), vote.Signature, snapshot.NextEpochMasterNodes)
	if err != nil {
		log.Error("[VerifyVoteMessage] Error while verifying vote message", "Error", err.Error())
	}
	return verified, err
}

// Consensus entry point for processing vote message to produce QC
func (x *XDPoS_v2) VoteHandler(chain consensus.ChainReader, voteMsg *utils.Vote) error {
	x.lock.Lock()
	defer x.lock.Unlock()
	return x.voteHandler(chain, voteMsg)
}

func (x *XDPoS_v2) voteHandler(chain consensus.ChainReader, voteMsg *utils.Vote) error {

	// 1. checkRoundNumber
	if (voteMsg.ProposedBlockInfo.Round != x.currentRound) && (voteMsg.ProposedBlockInfo.Round != x.currentRound+1) {
		return &utils.ErrIncomingMessageRoundTooFarFromCurrentRound{
			Type:          "vote",
			IncomingRound: voteMsg.ProposedBlockInfo.Round,
			CurrentRound:  x.currentRound,
		}
	}

	// Collect vote
	thresholdReached, numberOfVotesInPool, pooledVotes := x.votePool.Add(voteMsg)
	if thresholdReached {
		log.Info(fmt.Sprintf("Vote pool threashold reached: %v, number of items in the pool: %v", thresholdReached, numberOfVotesInPool))

		// Check if the block already exist, otherwise we try luck with the next vote
		proposedBlockHeader := chain.GetHeaderByHash(voteMsg.ProposedBlockInfo.Hash)
		if proposedBlockHeader == nil {
			log.Warn("[voteHandler] The proposed block from vote message does not exist yet, wait for the next vote to try again", "Hash", voteMsg.ProposedBlockInfo.Hash, "Round", voteMsg.ProposedBlockInfo.Round)
			return nil
		}

		err := x.onVotePoolThresholdReached(chain, pooledVotes, voteMsg, proposedBlockHeader)
		if err != nil {
			return err
		}
	}

	return nil
}

/*
	Function that will be called by votePool when it reached threshold.
	In the engine v2, we will need to generate and process QC
*/
func (x *XDPoS_v2) onVotePoolThresholdReached(chain consensus.ChainReader, pooledVotes map[common.Hash]utils.PoolObj, currentVoteMsg utils.PoolObj, proposedBlockHeader *types.Header) error {

	masternodes := x.GetMasternodes(chain, proposedBlockHeader)

	// Filter out non-Master nodes signatures
	var wg sync.WaitGroup
	wg.Add(len(pooledVotes))
	signatureSlice := make([]utils.Signature, len(pooledVotes))
	counter := 0
	for h, vote := range pooledVotes {
		go func(hash common.Hash, v *utils.Vote, i int) {
			defer wg.Done()
			verified, err := x.verifyMsgSignature(utils.VoteSigHash(v.ProposedBlockInfo), v.Signature, masternodes)
			if !verified || err != nil {
				log.Warn("[onVotePoolThresholdReached] Skip not verified vote signatures when building QC", "Error", err.Error(), "verified", verified)
			} else {
				signatureSlice[i] = v.Signature
			}
		}(h, vote.(*utils.Vote), counter)
		counter++
	}
	wg.Wait()

	// The signature list may contain empty entey. we only care the ones with values
	var validSignatureSlice []utils.Signature
	for _, v := range signatureSlice {
		if len(v) != 0 {
			validSignatureSlice = append(validSignatureSlice, v)
		}
	}

	// Skip and wait for the next vote to process again if valid votes is less than what we required
	if len(validSignatureSlice) < x.config.V2.CertThreshold {
		log.Warn("[onVotePoolThresholdReached] Not enough valid signatures to generate QC", "VotesSignaturesAfterFilter", validSignatureSlice, "NumberOfValidVotes", len(validSignatureSlice), "NumberOfVotes", len(pooledVotes))
		return nil
	}
	// Genrate QC
	quorumCert := &utils.QuorumCert{
		ProposedBlockInfo: currentVoteMsg.(*utils.Vote).ProposedBlockInfo,
		Signatures:        validSignatureSlice,
	}
	err := x.processQC(chain, quorumCert)
	if err != nil {
		log.Error("Error while processing QC in the Vote handler after reaching pool threshold, ", err)
		return err
	}
	log.Info("Successfully processed the vote and produced QC!", "QcRound", quorumCert.ProposedBlockInfo.Round, "QcNumOfSig", len(quorumCert.Signatures), "QcHash", quorumCert.ProposedBlockInfo.Hash, "QcNumber", quorumCert.ProposedBlockInfo.Number.Uint64())
	// clean up vote at the same poolKey. and pookKey is proposed block hash
	x.votePool.ClearPoolKeyByObj(currentVoteMsg)
	return nil
}

/*
	Timeout workflow
*/
// Verify timeout message type from peers in bft.go
/*
		1. Get master node list by timeout msg round
	  2. Check signature:
				- Use ecRecover to get the public key
				- Use the above public key to find out the xdc address
				- Use the above xdc address to check against the master node list from step 1(For the running epoch)
		3. Broadcast(Not part of consensus)
*/
func (x *XDPoS_v2) VerifyTimeoutMessage(chain consensus.ChainReader, timeoutMsg *utils.Timeout) (bool, error) {
	snap, err := x.getSnapshot(chain, timeoutMsg.GapNumber, true)
	if err != nil {
		log.Error("[VerifyTimeoutMessage] Fail to get snapshot when verifying timeout message!", "messageGapNumber", timeoutMsg.GapNumber)
	}
	if snap == nil || len(snap.NextEpochMasterNodes) == 0 {
		log.Error("[VerifyTimeoutMessage] Something wrong with the snapshot from gapNumber", "messageGapNumber", timeoutMsg.GapNumber, "snapshot", snap)
		return false, fmt.Errorf("Empty master node lists from snapshot")
	}

	return x.verifyMsgSignature(utils.TimeoutSigHash(&utils.TimeoutForSign{
		Round:     timeoutMsg.Round,
		GapNumber: timeoutMsg.GapNumber,
	}), timeoutMsg.Signature, snap.NextEpochMasterNodes)
}

/*
	Entry point for handling timeout message to process below:
	1. checkRoundNumber()
	2. Collect timeout
	3. Once timeout pool reached threshold, it will trigger the call to the function "onTimeoutPoolThresholdReached"
*/
func (x *XDPoS_v2) TimeoutHandler(blockChainReader consensus.ChainReader, timeout *utils.Timeout) error {
	x.lock.Lock()
	defer x.lock.Unlock()
	return x.timeoutHandler(blockChainReader, timeout)
}

func (x *XDPoS_v2) timeoutHandler(blockChainReader consensus.ChainReader, timeout *utils.Timeout) error {
	// 1. checkRoundNumber
	if timeout.Round != x.currentRound {
		return &utils.ErrIncomingMessageRoundNotEqualCurrentRound{
			Type:          "timeout",
			IncomingRound: timeout.Round,
			CurrentRound:  x.currentRound,
		}
	}
	// Collect timeout, generate TC
	isThresholdReached, numberOfTimeoutsInPool, pooledTimeouts := x.timeoutPool.Add(timeout)
	// Threshold reached
	if isThresholdReached {
		log.Info(fmt.Sprintf("Timeout pool threashold reached: %v, number of items in the pool: %v", isThresholdReached, numberOfTimeoutsInPool))
		err := x.onTimeoutPoolThresholdReached(blockChainReader, pooledTimeouts, timeout, timeout.GapNumber)
		if err != nil {
			return err
		}
		// clean up timeout message, regardless its GapNumber or round
		x.timeoutPool.Clear()
	}
	return nil
}

/*
	Function that will be called by timeoutPool when it reached threshold.
	In the engine v2, we will need to:
		1. Genrate TC
		2. processTC()
		3. generateSyncInfo()
*/
func (x *XDPoS_v2) onTimeoutPoolThresholdReached(blockChainReader consensus.ChainReader, pooledTimeouts map[common.Hash]utils.PoolObj, currentTimeoutMsg utils.PoolObj, gapNumber uint64) error {
	signatures := []utils.Signature{}
	for _, v := range pooledTimeouts {
		signatures = append(signatures, v.(*utils.Timeout).Signature)
	}
	// Genrate TC
	timeoutCert := &utils.TimeoutCert{
		Round:      currentTimeoutMsg.(*utils.Timeout).Round,
		Signatures: signatures,
		GapNumber:  gapNumber,
	}
	// Process TC
	err := x.processTC(blockChainReader, timeoutCert)
	if err != nil {
		log.Error("Error while processing TC in the Timeout handler after reaching pool threshold", "TcRound", timeoutCert.Round, "NumberOfTcSig", len(timeoutCert.Signatures), "GapNumber", gapNumber, "Error", err)
		return err
	}
	// Generate and broadcast syncInfo
	syncInfo := x.getSyncInfo()
	x.broadcastToBftChannel(syncInfo)

	log.Info("Successfully processed the timeout message and produced TC & SyncInfo!", "TcRound", timeoutCert.Round, "NumberOfTcSig", len(timeoutCert.Signatures))
	return nil
}

/*
	Proposed Block workflow
*/
func (x *XDPoS_v2) ProposedBlockHandler(blockChainReader consensus.ChainReader, blockHeader *types.Header) error {
	x.lock.Lock()
	defer x.lock.Unlock()

	/*
		1. Verify QC
		2. Generate blockInfo
		3. processQC(): process the QC inside the proposed block
		4. verifyVotingRule(): the proposed block's info is extracted into BlockInfo and verified for voting
		5. sendVote()
	*/
	// Get QC and Round from Extra
	var decodedExtraField utils.ExtraFields_v2
	err := utils.DecodeBytesExtraFields(blockHeader.Extra, &decodedExtraField)
	if err != nil {
		return err
	}
	quorumCert := decodedExtraField.QuorumCert
	round := decodedExtraField.Round

	err = x.verifyQC(blockChainReader, quorumCert)
	if err != nil {
		log.Error("[ProposedBlockHandler] Fail to verify QC", "Extra round", round, "QC proposed BlockInfo Hash", quorumCert.ProposedBlockInfo.Hash)
		return err
	}

	// Generate blockInfo
	blockInfo := &utils.BlockInfo{
		Hash:   blockHeader.Hash(),
		Round:  round,
		Number: blockHeader.Number,
	}
	err = x.processQC(blockChainReader, quorumCert)
	if err != nil {
		log.Error("[ProposedBlockHandler] Fail to processQC", "QC proposed blockInfo round number", quorumCert.ProposedBlockInfo.Round, "QC proposed blockInfo hash", quorumCert.ProposedBlockInfo.Hash)
		return err
	}
	verified, err := x.verifyVotingRule(blockChainReader, blockInfo, quorumCert)
	if err != nil {
		return err
	}
	if verified {
		return x.sendVote(blockChainReader, blockInfo)
	} else {
		log.Info("Failed to pass the voting rule verification", "ProposeBlockHash", blockInfo.Hash)
	}

	return nil
}

/*
	QC & TC Utils
*/

// To be used by different message verification. Verify local DB block info against the received block information(i.e hash, blockNum, round)
func (x *XDPoS_v2) VerifyBlockInfo(blockChainReader consensus.ChainReader, blockInfo *utils.BlockInfo) error {
	/*
		1. Check if is able to get header by hash from the chain
		2. Check the header from step 1 matches what's in the blockInfo. This includes the block number and the round
	*/
	blockHeader := blockChainReader.GetHeaderByHash(blockInfo.Hash)
	if blockHeader == nil {
		log.Warn("[VerifyBlockInfo] No such header in the chain", "BlockInfoHash", blockInfo.Hash.Hex(), "BlockInfoNum", blockInfo.Number, "BlockInfoRound", blockInfo.Round, "currentHeaderNum", blockChainReader.CurrentHeader().Number)
		return fmt.Errorf("[VerifyBlockInfo] header doesn't exist for the received blockInfo at hash: %v", blockInfo.Hash.Hex())
	}
	if blockHeader.Number.Cmp(blockInfo.Number) != 0 {
		log.Warn("[VerifyBlockInfo] Block Number mismatch", "BlockInfoHash", blockInfo.Hash.Hex(), "BlockInfoNum", blockInfo.Number, "BlockInfoRound", blockInfo.Round, "blockHeaderNum", blockHeader.Number)
		return fmt.Errorf("[VerifyBlockInfo] chain header number does not match for the received blockInfo at hash: %v", blockInfo.Hash.Hex())
	}

	// Switch block is a v1 block, there is no valid extra to decode, nor its round
	if blockInfo.Number.Cmp(x.config.V2.SwitchBlock) == 0 {
		if blockInfo.Round != 0 {
			log.Error("[VerifyBlockInfo] Switch block round is not 0", "BlockInfoHash", blockInfo.Hash.Hex(), "BlockInfoNum", blockInfo.Number, "BlockInfoRound", blockInfo.Round, "blockHeaderNum", blockHeader.Number)
			return fmt.Errorf("[VerifyBlockInfo] switch block round have to be 0")
		}
		return nil
	}
	// Check round
	var decodedExtraField utils.ExtraFields_v2
	err := utils.DecodeBytesExtraFields(blockHeader.Extra, &decodedExtraField)
	if err != nil {
		log.Error("[VerifyBlockInfo] Fail to decode extra field", "BlockInfoHash", blockInfo.Hash.Hex(), "BlockInfoNum", blockInfo.Number, "BlockInfoRound", blockInfo.Round, "blockHeaderNum", blockHeader.Number)
		return err
	}
	if decodedExtraField.Round != blockInfo.Round {
		log.Warn("[VerifyBlockInfo] Block extra round mismatch with blockInfo", "BlockInfoHash", blockInfo.Hash.Hex(), "BlockInfoNum", blockInfo.Number, "BlockInfoRound", blockInfo.Round, "blockHeaderNum", blockHeader.Number, "blockRound", decodedExtraField.Round)
		return fmt.Errorf("[VerifyBlockInfo] chain block's round does not match from blockInfo at hash: %v and block round: %v, blockInfo Round: %v", blockInfo.Hash.Hex(), decodedExtraField.Round, blockInfo.Round)
	}

	return nil
}

func (x *XDPoS_v2) verifyQC(blockChainReader consensus.ChainReader, quorumCert *utils.QuorumCert) error {
	/*
		1. Check if num of QC signatures is >= x.config.v2.CertThreshold
		2. Get epoch master node list by hash
		3. Verify signer signatures: (List of signatures)
					- Use ecRecover to get the public key
					- Use the above public key to find out the xdc address
					- Use the above xdc address to check against the master node list from step 1(For the received QC epoch)
		4. Verify blockInfo
	*/
	epochInfo, err := x.getEpochSwitchInfo(blockChainReader, nil, quorumCert.ProposedBlockInfo.Hash)
	if err != nil {
		log.Error("[verifyQC] Error when getting epoch switch Info to verify QC", "Error", err)
		return fmt.Errorf("Fail to verify QC due to failure in getting epoch switch info")
	}

	if quorumCert == nil {
		log.Warn("[verifyQC] QC is Nil")
		return utils.ErrInvalidQC
	} else if (quorumCert.ProposedBlockInfo.Number.Uint64() > x.config.V2.SwitchBlock.Uint64()) && (quorumCert.Signatures == nil || (len(quorumCert.Signatures) < x.config.V2.CertThreshold)) {
		//First V2 Block QC, QC Signatures is initial nil
		log.Warn("[verifyHeader] Invalid QC Signature is nil or empty", "QC", quorumCert, "QCNumber", quorumCert.ProposedBlockInfo.Number, "Signatures len", len(quorumCert.Signatures))
		return utils.ErrInvalidQC
	}

	var wg sync.WaitGroup
	wg.Add(len(quorumCert.Signatures))
	var haveError error

	for _, signature := range quorumCert.Signatures {
		go func(sig utils.Signature) {
			defer wg.Done()
			verified, err := x.verifyMsgSignature(utils.VoteSigHash(quorumCert.ProposedBlockInfo), sig, epochInfo.Masternodes)
			if err != nil {
				log.Error("[verifyQC] Error while verfying QC message signatures", "Error", err)
				haveError = fmt.Errorf("Error while verfying QC message signatures")
				return
			}
			if !verified {
				log.Warn("[verifyQC] Signature not verified doing QC verification", "QC", quorumCert)
				haveError = fmt.Errorf("Fail to verify QC due to signature mis-match")
				return
			}
		}(signature)
	}
	wg.Wait()
	if haveError != nil {
		return haveError
	}

	return x.VerifyBlockInfo(blockChainReader, quorumCert.ProposedBlockInfo)
}

func (x *XDPoS_v2) verifyTC(chain consensus.ChainReader, timeoutCert *utils.TimeoutCert) error {
	/*
		1. Get epoch master node list by gapNumber
		2. Check number of signatures > threshold, as well as it's format. (Same as verifyQC)
		2. Verify signer signature: (List of signatures)
					- Use ecRecover to get the public key
					- Use the above public key to find out the xdc address
					- Use the above xdc address to check against the master node list from step 1(For the received TC epoch)
	*/
	snap, err := x.getSnapshot(chain, timeoutCert.GapNumber, true)
	if err != nil {
		log.Error("[verifyTC] Fail to get snapshot when verifying TC!", "TCGapNumber", timeoutCert.GapNumber)
		return fmt.Errorf("[verifyTC] Unable to get snapshot")
	}
	if snap == nil || len(snap.NextEpochMasterNodes) == 0 {
		log.Error("[verifyTC] Something wrong with the snapshot from gapNumber", "messageGapNumber", timeoutCert.GapNumber, "snapshot", snap)
		return fmt.Errorf("Empty master node lists from snapshot")
	}

	if timeoutCert == nil {
		log.Warn("[verifyTC] TC is Nil")
		return utils.ErrInvalidTC
	} else if timeoutCert.Signatures == nil || (len(timeoutCert.Signatures) < x.config.V2.CertThreshold) {
		log.Warn("[verifyTC] Invalid TC Signature is nil or empty", "timeoutCert.Round", timeoutCert.Round, "timeoutCert.GapNumber", timeoutCert.GapNumber, "Signatures len", len(timeoutCert.Signatures))
		return utils.ErrInvalidTC
	}

	var wg sync.WaitGroup
	wg.Add(len(timeoutCert.Signatures))
	var haveError error

	signedTimeoutObj := utils.TimeoutSigHash(&utils.TimeoutForSign{
		Round:     timeoutCert.Round,
		GapNumber: timeoutCert.GapNumber,
	})

	for _, signature := range timeoutCert.Signatures {
		go func(sig utils.Signature) {
			defer wg.Done()
			verified, err := x.verifyMsgSignature(signedTimeoutObj, sig, snap.NextEpochMasterNodes)
			if err != nil {
				log.Error("[verifyTC] Error while verfying TC message signatures", "timeoutCert.Round", timeoutCert.Round, "timeoutCert.GapNumber", timeoutCert.GapNumber, "Signatures len", len(timeoutCert.Signatures), "Error", err)
				haveError = fmt.Errorf("Error while verfying TC message signatures")
				return
			}
			if !verified {
				log.Warn("[verifyTC] Signature not verified doing TC verification", "timeoutCert.Round", timeoutCert.Round, "timeoutCert.GapNumber", timeoutCert.GapNumber, "Signatures len", len(timeoutCert.Signatures))
				haveError = fmt.Errorf("Fail to verify TC due to signature mis-match")
				return
			}
		}(signature)
	}
	wg.Wait()
	if haveError != nil {
		return haveError
	}
	return nil
}

// Update local QC variables including highestQC & lockQuorumCert, as well as commit the blocks that satisfy the algorithm requirements
func (x *XDPoS_v2) processQC(blockChainReader consensus.ChainReader, quorumCert *utils.QuorumCert) error {
	log.Info("[ProcessQC][Before]", "HighQCRound", x.highestQuorumCert.ProposedBlockInfo.Round, "HQNum", x.highestQuorumCert.ProposedBlockInfo.Number, "IncomingQCRound", quorumCert.ProposedBlockInfo.Round, "IncomingQCNum", quorumCert.ProposedBlockInfo.Number)

	// 1. Update HighestQC
	if quorumCert.ProposedBlockInfo.Round > x.highestQuorumCert.ProposedBlockInfo.Round {
		x.highestQuorumCert = quorumCert
	}
	// 2. Get QC from header and update lockQuorumCert(lockQuorumCert is the parent of highestQC)
	proposedBlockHeader := blockChainReader.GetHeaderByHash(quorumCert.ProposedBlockInfo.Hash)
	if proposedBlockHeader == nil {
		log.Error("[processQC] Block not found using the QC", "quorumCert.ProposedBlockInfo.Hash", quorumCert.ProposedBlockInfo.Hash, "quorumCert.ProposedBlockInfo.Number", quorumCert.ProposedBlockInfo.Number)
		return fmt.Errorf("Block not found, number: %v, hash: %v", quorumCert.ProposedBlockInfo.Number, quorumCert.ProposedBlockInfo.Hash)
	}
	if proposedBlockHeader.Number.Cmp(x.config.V2.SwitchBlock) > 0 {
		// Extra field contain parent information
		var decodedExtraField utils.ExtraFields_v2
		err := utils.DecodeBytesExtraFields(proposedBlockHeader.Extra, &decodedExtraField)
		if err != nil {
			return err
		}
		if x.lockQuorumCert == nil || decodedExtraField.QuorumCert.ProposedBlockInfo.Round > x.lockQuorumCert.ProposedBlockInfo.Round {
			x.lockQuorumCert = decodedExtraField.QuorumCert
		}

		proposedBlockRound := &decodedExtraField.Round
		// 3. Update commit block info
		_, err = x.commitBlocks(blockChainReader, proposedBlockHeader, proposedBlockRound)
		if err != nil {
			log.Error("[processQC] Fail to commitBlocks", "proposedBlockRound", proposedBlockRound)
			return err
		}
	}
	// 4. Set new round
	if quorumCert.ProposedBlockInfo.Round >= x.currentRound {
		err := x.setNewRound(blockChainReader, quorumCert.ProposedBlockInfo.Round+1)
		if err != nil {
			log.Error("[processQC] Fail to setNewRound", "new round to set", quorumCert.ProposedBlockInfo.Round+1)
			return err
		}
	}

	log.Info("[ProcessQC][After]", "HighQCRound", x.highestQuorumCert.ProposedBlockInfo.Round, "HQNum", x.highestQuorumCert.ProposedBlockInfo.Number, "IncomingQCRound", quorumCert.ProposedBlockInfo.Round, "IncomingQCNum", quorumCert.ProposedBlockInfo.Number)
	return nil
}

/*
	1. Update highestTC
	2. Check TC round >= node's currentRound. If yes, call setNewRound
*/
<<<<<<< HEAD
func (x *XDPoS_v2) processTC(timeoutCert *utils.TimeoutCert) error {
	log.Info("[processTC]", "TC-round", timeoutCert.Round, "HTC-round", x.highestTimeoutCert.Round, "currentRound", x.currentRound)

=======
func (x *XDPoS_v2) processTC(blockChainReader consensus.ChainReader, timeoutCert *utils.TimeoutCert) error {
>>>>>>> d975ba40
	if timeoutCert.Round > x.highestTimeoutCert.Round {
		x.highestTimeoutCert = timeoutCert
	}
	if timeoutCert.Round >= x.currentRound {
		err := x.setNewRound(blockChainReader, timeoutCert.Round+1)
		if err != nil {
			return err
		}
	}
	return nil
}

/*
	1. Set currentRound = QC round + 1 (or TC round +1)
	2. Reset timer
	3. Reset vote and timeout Pools
*/
<<<<<<< HEAD
func (x *XDPoS_v2) setNewRound(round utils.Round) error {
	log.Info("[setNewRound]", "round", round)
=======
func (x *XDPoS_v2) setNewRound(blockChainReader consensus.ChainReader, round utils.Round) error {
>>>>>>> d975ba40
	x.currentRound = round
	x.timeoutCount = 0
	//TODO: tell miner now it's a new round and start mine if it's leader
	x.timeoutWorker.Reset(blockChainReader)
	//TODO: vote pools
	x.timeoutPool.Clear()
	return nil
}

// Hot stuff rule to decide whether this node is eligible to vote for the received block
func (x *XDPoS_v2) verifyVotingRule(blockChainReader consensus.ChainReader, blockInfo *utils.BlockInfo, quorumCert *utils.QuorumCert) (bool, error) {
	// Make sure this node has not voted for this round.
	if x.currentRound <= x.highestVotedRound {
		return false, nil
	}
	/*
		HotStuff Voting rule:
		header's round == local current round, AND (one of the following two:)
		header's block extends lockQuorumCert's ProposedBlockInfo (we need a isExtending(block_a, block_b) function), OR
		header's QC's ProposedBlockInfo.Round > lockQuorumCert's ProposedBlockInfo.Round
	*/
	if blockInfo.Round != x.currentRound {
		return false, nil
	}
	// XDPoS v1.0 switch to v2.0, the proposed block can always pass voting rule
	if x.lockQuorumCert == nil {
		return true, nil
	}

	if quorumCert.ProposedBlockInfo.Round > x.lockQuorumCert.ProposedBlockInfo.Round {
		return true, nil
	}

	isExtended, err := x.isExtendingFromAncestor(blockChainReader, blockInfo, x.lockQuorumCert.ProposedBlockInfo)
	if err != nil {
		return false, err
	}
	if isExtended {
		return true, nil
	}

	return false, nil
}

// Once Hot stuff voting rule has verified, this node can then send vote
func (x *XDPoS_v2) sendVote(chainReader consensus.ChainReader, blockInfo *utils.BlockInfo) error {
	log.Info("[sendVote] Sending out vote", "round", blockInfo.Round, "Number", blockInfo.Number)

	// First step: Update the highest Voted round
	// Second step: Generate the signature by using node's private key(The signature is the blockInfo signature)
	// Third step: Construct the vote struct with the above signature & blockinfo struct
	// Forth step: Send the vote to broadcast channel

	signedHash, err := x.signSignature(utils.VoteSigHash(blockInfo))
	if err != nil {
		log.Error("signSignature when sending out Vote", "BlockInfoHash", blockInfo.Hash, "Error", err)
		return err
	}

	x.highestVotedRound = x.currentRound
	voteMsg := &utils.Vote{
		ProposedBlockInfo: blockInfo,
		Signature:         signedHash,
	}

	err = x.voteHandler(chainReader, voteMsg)
	if err != nil {
		log.Error("sendVote error", "BlockInfoHash", blockInfo.Hash, "Error", err)
		return err
	}
	x.broadcastToBftChannel(voteMsg)
	return nil
}

// Generate and send timeout into BFT channel.
/*
	1. timeout.round = currentRound
	2. Sign the signature
	3. send to broadcast channel
*/
<<<<<<< HEAD
func (x *XDPoS_v2) sendTimeout() error {
	log.Info("[sendTimeout] Send timeout message", "round", x.currentRound)

	signedHash, err := x.signSignature(utils.TimeoutSigHash(&x.currentRound))
=======
func (x *XDPoS_v2) sendTimeout(chain consensus.ChainReader) error {
	// Construct the gapNumber
	var gapNumber uint64
	currentBlockHeader := chain.CurrentHeader()
	isEpochSwitch, epochNum, err := x.IsEpochSwitchAtRound(x.currentRound, currentBlockHeader)
>>>>>>> d975ba40
	if err != nil {
		log.Error("[sendTimeout] Error while checking if the currentBlock is epoch switch", "currentRound", x.currentRound, "currentBlockNum", currentBlockHeader.Number, "currentBlockHash", currentBlockHeader.Hash(), "epochNum", epochNum)
		return err
	}
	if isEpochSwitch {
		// Notice this +1 is because we expect a block whos is the child of currentHeader
		currentNumber := currentBlockHeader.Number.Uint64() + 1
		gapNumber = currentNumber - currentNumber%x.config.Epoch - x.config.Gap
		log.Debug("[sendTimeout] is epoch switch when sending out timeout message", "currentNumber", currentNumber, "gapNumber", gapNumber)
	} else {
		epochSwitchInfo, err := x.getEpochSwitchInfo(chain, currentBlockHeader, currentBlockHeader.Hash())
		if err != nil {
			log.Error("[sendTimeout] Error when trying to get current epoch switch info for a non-epoch block", "currentRound", x.currentRound, "currentBlockNum", currentBlockHeader.Number, "currentBlockHash", currentBlockHeader.Hash(), "epochNum", epochNum)
		}
		gapNumber = epochSwitchInfo.EpochSwitchBlockInfo.Number.Uint64() - epochSwitchInfo.EpochSwitchBlockInfo.Number.Uint64()%x.config.Epoch - x.config.Gap
		log.Debug("[sendTimeout] non-epoch-switch block found its epoch block and calculated the gapNumber", "epochSwitchInfo.EpochSwitchBlockInfo.Number", epochSwitchInfo.EpochSwitchBlockInfo.Number.Uint64(), "gapNumber", gapNumber)
	}

	signedHash, err := x.signSignature(utils.TimeoutSigHash(&utils.TimeoutForSign{
		Round:     x.currentRound,
		GapNumber: gapNumber,
	}))
	if err != nil {
		log.Error("[sendTimeout] signSignature when sending out TC", "Error", err)
		return err
	}
	timeoutMsg := &utils.Timeout{
		Round:     x.currentRound,
		Signature: signedHash,
		GapNumber: gapNumber,
	}
	log.Info("[sendTimeout] Timeout message generated, ready to send!", "timeoutMsgRound", timeoutMsg.Round, "timeoutMsgGapNumber", timeoutMsg.GapNumber)
	err = x.timeoutHandler(chain, timeoutMsg)
	if err != nil {
		log.Error("TimeoutHandler error", "TimeoutRound", timeoutMsg.Round, "Error", err)
		return err
	}
	x.broadcastToBftChannel(timeoutMsg)
	return nil
}

func (x *XDPoS_v2) signSignature(signingHash common.Hash) (utils.Signature, error) {
	// Don't hold the signFn for the whole signing operation
	x.signLock.RLock()
	signer, signFn := x.signer, x.signFn
	x.signLock.RUnlock()

	signedHash, err := signFn(accounts.Account{Address: signer}, signingHash.Bytes())
	if err != nil {
		return nil, fmt.Errorf("Error while signing hash")
	}
	return signedHash, nil
}

func (x *XDPoS_v2) verifyMsgSignature(signedHashToBeVerified common.Hash, signature utils.Signature, masternodes []common.Address) (bool, error) {
	if len(masternodes) == 0 {
		return false, fmt.Errorf("Empty masternode list detected when verifying message signatures")
	}
	// Recover the public key and the Ethereum address
	pubkey, err := crypto.Ecrecover(signedHashToBeVerified.Bytes(), signature)
	if err != nil {
		return false, fmt.Errorf("Error while verifying message: %v", err)
	}
	var signerAddress common.Address
	copy(signerAddress[:], crypto.Keccak256(pubkey[1:])[12:])
	for _, mn := range masternodes {
		if mn == signerAddress {
			return true, nil
		}
	}

	return false, fmt.Errorf("Masternodes does not contain signer address. Master node list %v, Signer address: %v", masternodes, signerAddress)
}

/*
	Function that will be called by timer when countdown reaches its threshold.
	In the engine v2, we would need to broadcast timeout messages to other peers
*/
func (x *XDPoS_v2) OnCountdownTimeout(time time.Time, chain interface{}) error {
	x.lock.Lock()
	defer x.lock.Unlock()

	err := x.sendTimeout(chain.(consensus.ChainReader))
	if err != nil {
		log.Error("Error while sending out timeout message at time: ", time)
		return err
	}

	x.timeoutCount++
	if x.timeoutCount%x.config.V2.TimeoutSyncThreshold == 0 {
		log.Info("[OnCountdownTimeout] timeout sync threadhold reached, send syncInfo message")
		syncInfo := x.getSyncInfo()
		x.broadcastToBftChannel(syncInfo)
	}

	return nil
}

func (x *XDPoS_v2) broadcastToBftChannel(msg interface{}) {
	go func() {
		x.BroadcastCh <- msg
	}()
}

func (x *XDPoS_v2) getSyncInfo() *utils.SyncInfo {
	return &utils.SyncInfo{
		HighestQuorumCert:  x.highestQuorumCert,
		HighestTimeoutCert: x.highestTimeoutCert,
	}
}

//Find parent and grandparent, check round number, if so, commit grandparent(grandGrandParent of currentBlock)
func (x *XDPoS_v2) commitBlocks(blockChainReader consensus.ChainReader, proposedBlockHeader *types.Header, proposedBlockRound *utils.Round) (bool, error) {
	// XDPoS v1.0 switch to v2.0, skip commit
	if big.NewInt(0).Sub(proposedBlockHeader.Number, big.NewInt(2)).Cmp(x.config.V2.SwitchBlock) <= 0 {
		return false, nil
	}
	// Find the last two parent block and check their rounds are the continuous
	parentBlock := blockChainReader.GetHeaderByHash(proposedBlockHeader.ParentHash)

	var decodedExtraField utils.ExtraFields_v2
	err := utils.DecodeBytesExtraFields(parentBlock.Extra, &decodedExtraField)
	if err != nil {
		log.Error("Fail to execute first DecodeBytesExtraFields for commiting block", "ProposedBlockHash", proposedBlockHeader.Hash())
		return false, err
	}
	if *proposedBlockRound-1 != decodedExtraField.Round {
		log.Debug("[commitBlocks] Rounds not continuous(parent) found when committing block", "proposedBlockRound", proposedBlockRound, "decodedExtraField.Round", decodedExtraField.Round, "proposedBlockHeaderHash", proposedBlockHeader.Hash())
		return false, nil
	}

	// If parent round is continuous, we check grandparent
	grandParentBlock := blockChainReader.GetHeaderByHash(parentBlock.ParentHash)
	err = utils.DecodeBytesExtraFields(grandParentBlock.Extra, &decodedExtraField)
	if err != nil {
		log.Error("Fail to execute second DecodeBytesExtraFields for commiting block", "parentBlockHash", parentBlock.Hash())
		return false, err
	}
	if *proposedBlockRound-2 != decodedExtraField.Round {
		log.Debug("[commitBlocks] Rounds not continuous(grand parent) found when committing block", "proposedBlockRound", proposedBlockRound, "decodedExtraField.Round", decodedExtraField.Round, "proposedBlockHeaderHash", proposedBlockHeader.Hash())
		return false, nil
	}
	// Commit the grandParent block
	if x.highestCommitBlock == nil || (x.highestCommitBlock.Round < decodedExtraField.Round && x.highestCommitBlock.Number.Cmp(grandParentBlock.Number) == -1) {
		x.highestCommitBlock = &utils.BlockInfo{
			Number: grandParentBlock.Number,
			Hash:   grandParentBlock.Hash(),
			Round:  decodedExtraField.Round,
		}
		log.Debug("Successfully committed block", "Committed block Hash", x.highestCommitBlock.Hash, "Committed round", x.highestCommitBlock.Round)
		return true, nil
	}
	// Everything else, fail to commit
	return false, nil
}

func (x *XDPoS_v2) isExtendingFromAncestor(blockChainReader consensus.ChainReader, currentBlock *utils.BlockInfo, ancestorBlock *utils.BlockInfo) (bool, error) {
	blockNumDiff := int(big.NewInt(0).Sub(currentBlock.Number, ancestorBlock.Number).Int64())

	nextBlockHash := currentBlock.Hash
	for i := 0; i < blockNumDiff; i++ {
		parentBlock := blockChainReader.GetHeaderByHash(nextBlockHash)
		if parentBlock == nil {
			return false, fmt.Errorf("Could not find its parent block when checking whether currentBlock %v with hash %v is extending from the ancestorBlock %v", currentBlock.Number, currentBlock.Hash, ancestorBlock.Number)
		} else {
			nextBlockHash = parentBlock.ParentHash
		}
		log.Debug("[isExtendingFromAncestor] Found parent block", "CurrentBlockHash", currentBlock.Hash, "ParentHash", nextBlockHash)
	}

	if nextBlockHash == ancestorBlock.Hash {
		return true, nil
	}
	return false, nil
}

/*
	Testing tools
*/

func (x *XDPoS_v2) SetNewRoundFaker(blockChainReader consensus.ChainReader, newRound utils.Round, resetTimer bool) {
	x.lock.Lock()
	defer x.lock.Unlock()
	// Reset a bunch of things
	if resetTimer {
		x.timeoutWorker.Reset(blockChainReader)
	}
	x.currentRound = newRound
}

// for test only
func (x *XDPoS_v2) ProcessQC(chain consensus.ChainReader, qc *utils.QuorumCert) error {
	x.lock.Lock()
	defer x.lock.Unlock()
	return x.processQC(chain, qc)
}

// Utils for test to check currentRound value
func (x *XDPoS_v2) GetCurrentRound() utils.Round {
	x.lock.RLock()
	defer x.lock.RUnlock()
	return x.currentRound
}

// Utils for test to check currentRound value
func (x *XDPoS_v2) GetProperties() (utils.Round, *utils.QuorumCert, *utils.QuorumCert, utils.Round, *utils.BlockInfo) {
	x.lock.RLock()
	defer x.lock.RUnlock()
	return x.currentRound, x.lockQuorumCert, x.highestQuorumCert, x.highestVotedRound, x.highestCommitBlock
}

// Get master nodes over extra data of epoch switch block.
func (x *XDPoS_v2) GetMasternodesFromEpochSwitchHeader(epochSwitchHeader *types.Header) []common.Address {
	if epochSwitchHeader == nil {
		log.Error("[GetMasternodesFromEpochSwitchHeader] use nil epoch switch block to get master nodes")
		return []common.Address{}
	}
	masternodes := make([]common.Address, len(epochSwitchHeader.Validators)/common.AddressLength)
	for i := 0; i < len(masternodes); i++ {
		copy(masternodes[i][:], epochSwitchHeader.Validators[i*common.AddressLength:])
	}

	return masternodes
}

func (x *XDPoS_v2) IsEpochSwitch(header *types.Header) (bool, uint64, error) {
	// Return true directly if we are examing the last v1 block. This could happen if the calling function is examing parent block
	if header.Number.Cmp(x.config.V2.SwitchBlock) == 0 {
		log.Info("[IsEpochSwitch] examing last v1 block 👯‍♂️")
		return true, header.Number.Uint64() / x.config.Epoch, nil
	}

	var decodedExtraField utils.ExtraFields_v2
	err := utils.DecodeBytesExtraFields(header.Extra, &decodedExtraField)
	if err != nil {
		log.Error("[IsEpochSwitch] decode header error", "err", err, "header", header, "extra", common.Bytes2Hex(header.Extra))
		return false, 0, err
	}
	parentRound := decodedExtraField.QuorumCert.ProposedBlockInfo.Round
	round := decodedExtraField.Round
	epochStartRound := round - round%utils.Round(x.config.Epoch)
	epochNum := x.config.V2.SwitchBlock.Uint64()/x.config.Epoch + uint64(round)/x.config.Epoch
	// if parent is last v1 block and this is first v2 block, this is treated as epoch switch
	if decodedExtraField.QuorumCert.ProposedBlockInfo.Number.Cmp(x.config.V2.SwitchBlock) == 0 {
		log.Info("[IsEpochSwitch] true, parent equals V2.SwitchBlock", "round", round, "number", header.Number.Uint64(), "hash", header.Hash())
		return true, epochNum, nil
	}
	log.Info("[IsEpochSwitch]", "parent round", parentRound, "round", round, "number", header.Number.Uint64(), "hash", header.Hash())
	return parentRound < epochStartRound, epochNum, nil
}

// IsEpochSwitchAtRound() is used by miner to check whether it mines a block in the same epoch with parent
func (x *XDPoS_v2) IsEpochSwitchAtRound(round utils.Round, parentHeader *types.Header) (bool, uint64, error) {
	epochNum := x.config.V2.SwitchBlock.Uint64()/x.config.Epoch + uint64(round)/x.config.Epoch
	// if parent is last v1 block and this is first v2 block, this is treated as epoch switch
	if parentHeader.Number.Cmp(x.config.V2.SwitchBlock) == 0 {
		return true, epochNum, nil
	}
	var decodedExtraField utils.ExtraFields_v2
	err := utils.DecodeBytesExtraFields(parentHeader.Extra, &decodedExtraField)
	if err != nil {
		log.Error("[IsEpochSwitch] decode header error", "err", err, "header", parentHeader, "extra", common.Bytes2Hex(parentHeader.Extra))
		return false, 0, err
	}
	parentRound := decodedExtraField.Round
	epochStartRound := round - round%utils.Round(x.config.Epoch)
	return parentRound < epochStartRound, epochNum, nil
}

// Given header and its hash, get epoch switch info from the epoch switch block of that epoch,
// header is allow to be nil.
func (x *XDPoS_v2) getEpochSwitchInfo(chain consensus.ChainReader, header *types.Header, hash common.Hash) (*utils.EpochSwitchInfo, error) {
	e, ok := x.epochSwitches.Get(hash)
	if ok {
		log.Debug("[getEpochSwitchInfo] cache hit", "hash", hash.Hex())
		epochSwitchInfo := e.(*utils.EpochSwitchInfo)
		return epochSwitchInfo, nil
	}
	h := header
	if h == nil {
		log.Debug("[getEpochSwitchInfo] header missing, get header", "hash", hash.Hex())
		h = chain.GetHeaderByHash(hash)
	}
	isEpochSwitch, _, err := x.IsEpochSwitch(h)
	if err != nil {
		return nil, err
	}
	if isEpochSwitch {
		log.Debug("[getEpochSwitchInfo] header is epoch switch", "hash", hash.Hex(), "number", h.Number.Uint64())
		var epochSwitchInfo *utils.EpochSwitchInfo
		// Special case, in case of last v1 block, we manually build the epoch switch info
		if h.Number.Cmp(x.config.V2.SwitchBlock) == 0 {
			masternodes := decodeMasternodesFromHeaderExtra(h)
			epochSwitchInfo = &utils.EpochSwitchInfo{
				Masternodes: masternodes,
				EpochSwitchBlockInfo: &utils.BlockInfo{
					Hash:   hash,
					Number: h.Number,
					Round:  utils.Round(0),
				},
				EpochSwitchParentBlockInfo: nil,
			}
		} else { // v2 normal flow
			masternodes := x.GetMasternodesFromEpochSwitchHeader(h)
			// create the epoch switch info and cache it
			var decodedExtraField utils.ExtraFields_v2
			err = utils.DecodeBytesExtraFields(h.Extra, &decodedExtraField)
			if err != nil {
				return nil, err
			}
			epochSwitchInfo = &utils.EpochSwitchInfo{
				Masternodes: masternodes,
				EpochSwitchBlockInfo: &utils.BlockInfo{
					Hash:   hash,
					Number: h.Number,
					Round:  decodedExtraField.Round,
				},
				EpochSwitchParentBlockInfo: decodedExtraField.QuorumCert.ProposedBlockInfo,
			}
		}

		x.epochSwitches.Add(hash, epochSwitchInfo)
		return epochSwitchInfo, nil
	}
	epochSwitchInfo, err := x.getEpochSwitchInfo(chain, nil, h.ParentHash)
	if err != nil {
		log.Error("[getEpochSwitchInfo] recursive error", "err", err, "hash", hash.Hex(), "number", h.Number.Uint64())
		return nil, err
	}
	log.Debug("[getEpochSwitchInfo] get epoch switch info recursively", "hash", hash.Hex(), "number", h.Number.Uint64())
	x.epochSwitches.Add(hash, epochSwitchInfo)
	return epochSwitchInfo, nil
}

// Given header, get master node from the epoch switch block of that epoch
func (x *XDPoS_v2) GetMasternodes(chain consensus.ChainReader, header *types.Header) []common.Address {
	epochSwitchInfo, err := x.getEpochSwitchInfo(chain, header, header.Hash())
	if err != nil {
		log.Error("[GetMasternodes] Adaptor v2 getEpochSwitchInfo has error, potentially bug", "err", err)
		return []common.Address{}
	}
	return epochSwitchInfo.Masternodes
}

func (x *XDPoS_v2) GetCurrentEpochSwitchBlock(chain consensus.ChainReader, blockNum *big.Int) (uint64, uint64, error) {
	header := chain.GetHeaderByNumber(blockNum.Uint64())
	epochSwitchInfo, err := x.getEpochSwitchInfo(chain, header, header.Hash())
	if err != nil {
		log.Error("[GetCurrentEpochSwitchBlock] Fail to get epoch switch info", "Num", header.Number, "Hash", header.Hash())
		return 0, 0, err
	}

	currentCheckpointNumber := epochSwitchInfo.EpochSwitchBlockInfo.Number.Uint64()
	epochNum := x.config.V2.SwitchBlock.Uint64()/x.config.Epoch + uint64(epochSwitchInfo.EpochSwitchBlockInfo.Round)/x.config.Epoch
	return currentCheckpointNumber, epochNum, nil
}

func (x *XDPoS_v2) calcMasternodes(chain consensus.ChainReader, blockNum *big.Int, parentHash common.Hash) ([]common.Address, []common.Address, error) {
	snap, err := x.getSnapshot(chain, blockNum.Uint64(), false)
	if err != nil {
		log.Error("[calcMasternodes] Adaptor v2 getSnapshot has error", "err", err)
		return nil, nil, err
	}
	candidates := snap.NextEpochMasterNodes
	if x.HookPenalty != nil {
		penalties, err := x.HookPenalty(chain, blockNum, parentHash, candidates)
		if err != nil {
			log.Error("[calcMasternodes] Adaptor v2 HookPenalty has error", "err", err)
			return nil, nil, err
		}
		masternodes := common.RemoveItemFromArray(candidates, penalties)
		return masternodes, penalties, nil
	}
	return candidates, []common.Address{}, nil
}

// Given hash, get master node from the epoch switch block of the epoch
func (x *XDPoS_v2) GetMasternodesByHash(chain consensus.ChainReader, hash common.Hash) []common.Address {
	epochSwitchInfo, err := x.getEpochSwitchInfo(chain, nil, hash)
	if err != nil {
		log.Error("[GetMasternodes] Adaptor v2 getEpochSwitchInfo has error, potentially bug", "err", err)
		return []common.Address{}
	}
	return epochSwitchInfo.Masternodes
}

// get epoch switch of the previous `limit` epoch
func (x *XDPoS_v2) getPreviousEpochSwitchInfoByHash(chain consensus.ChainReader, hash common.Hash, limit int) (*utils.EpochSwitchInfo, error) {
	epochSwitchInfo, err := x.getEpochSwitchInfo(chain, nil, hash)
	if err != nil {
		log.Error("[getPreviousEpochSwitchInfoByHash] Adaptor v2 getEpochSwitchInfo has error, potentially bug", "err", err)
		return nil, err
	}
	for i := 0; i < limit; i++ {
		epochSwitchInfo, err = x.getEpochSwitchInfo(chain, nil, epochSwitchInfo.EpochSwitchParentBlockInfo.Hash)
		if err != nil {
			log.Error("[getPreviousEpochSwitchInfoByHash] Adaptor v2 getEpochSwitchInfo has error, potentially bug", "err", err)
			return nil, err
		}
	}
	return epochSwitchInfo, nil
}

// Given hash, get master node from the epoch switch block of the previous `limit` epoch
func (x *XDPoS_v2) GetPreviousPenaltyByHash(chain consensus.ChainReader, hash common.Hash, limit int) []common.Address {
	epochSwitchInfo, err := x.getPreviousEpochSwitchInfoByHash(chain, hash, limit)
	if err != nil {
		log.Error("[GetPreviousPenaltyByHash] Adaptor v2 getPreviousEpochSwitchInfoByHash has error, potentially bug", "err", err)
		return []common.Address{}
	}
	header := chain.GetHeaderByHash(epochSwitchInfo.EpochSwitchBlockInfo.Hash)
	return common.ExtractAddressFromBytes(header.Penalties)
}

func (x *XDPoS_v2) FindParentBlockToAssign(chain consensus.ChainReader) *types.Block {
	parent := chain.GetBlock(x.highestQuorumCert.ProposedBlockInfo.Hash, x.highestQuorumCert.ProposedBlockInfo.Number.Uint64())
	if parent == nil {
		log.Error("[FindParentBlockToAssign] Can not find parent block from highestQC proposedBlockInfo", "x.highestQuorumCert.ProposedBlockInfo.Hash", x.highestQuorumCert.ProposedBlockInfo.Hash, "x.highestQuorumCert.ProposedBlockInfo.Number", x.highestQuorumCert.ProposedBlockInfo.Number.Uint64())
	}
	return parent
}<|MERGE_RESOLUTION|>--- conflicted
+++ resolved
@@ -1167,13 +1167,9 @@
 	1. Update highestTC
 	2. Check TC round >= node's currentRound. If yes, call setNewRound
 */
-<<<<<<< HEAD
-func (x *XDPoS_v2) processTC(timeoutCert *utils.TimeoutCert) error {
+func (x *XDPoS_v2) processTC(blockChainReader consensus.ChainReader, timeoutCert *utils.TimeoutCert) error {
 	log.Info("[processTC]", "TC-round", timeoutCert.Round, "HTC-round", x.highestTimeoutCert.Round, "currentRound", x.currentRound)
 
-=======
-func (x *XDPoS_v2) processTC(blockChainReader consensus.ChainReader, timeoutCert *utils.TimeoutCert) error {
->>>>>>> d975ba40
 	if timeoutCert.Round > x.highestTimeoutCert.Round {
 		x.highestTimeoutCert = timeoutCert
 	}
@@ -1191,12 +1187,9 @@
 	2. Reset timer
 	3. Reset vote and timeout Pools
 */
-<<<<<<< HEAD
-func (x *XDPoS_v2) setNewRound(round utils.Round) error {
+func (x *XDPoS_v2) setNewRound(blockChainReader consensus.ChainReader, round utils.Round) error {
 	log.Info("[setNewRound]", "round", round)
-=======
-func (x *XDPoS_v2) setNewRound(blockChainReader consensus.ChainReader, round utils.Round) error {
->>>>>>> d975ba40
+
 	x.currentRound = round
 	x.timeoutCount = 0
 	//TODO: tell miner now it's a new round and start mine if it's leader
@@ -1277,18 +1270,13 @@
 	2. Sign the signature
 	3. send to broadcast channel
 */
-<<<<<<< HEAD
-func (x *XDPoS_v2) sendTimeout() error {
+func (x *XDPoS_v2) sendTimeout(chain consensus.ChainReader) error {
 	log.Info("[sendTimeout] Send timeout message", "round", x.currentRound)
 
-	signedHash, err := x.signSignature(utils.TimeoutSigHash(&x.currentRound))
-=======
-func (x *XDPoS_v2) sendTimeout(chain consensus.ChainReader) error {
 	// Construct the gapNumber
 	var gapNumber uint64
 	currentBlockHeader := chain.CurrentHeader()
 	isEpochSwitch, epochNum, err := x.IsEpochSwitchAtRound(x.currentRound, currentBlockHeader)
->>>>>>> d975ba40
 	if err != nil {
 		log.Error("[sendTimeout] Error while checking if the currentBlock is epoch switch", "currentRound", x.currentRound, "currentBlockNum", currentBlockHeader.Number, "currentBlockHash", currentBlockHeader.Hash(), "epochNum", epochNum)
 		return err
